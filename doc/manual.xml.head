--- conflicted
+++ resolved
@@ -8313,11 +8313,7 @@
 Mutt may also be <quote>patched</quote> to support smaller features.
 These patches should add a free-form string to the end Mutt's version string.
 Running <literal>mutt -v</literal> might show:
-<<<<<<< HEAD
-<screen>patch-1.6.1.sidebar.20160502</screen>
-=======
 <screen>patch-1.6.2.sidebar.20160709</screen>
->>>>>>> ce858ab3
 </para>
 </sect2>
 
@@ -8936,308 +8932,6 @@
 </sect1>
 
 <sect1 id="compress">
-<<<<<<< HEAD
-	<title>Compressed Folders Patch</title>
-	<subtitle>Read from/write to compressed mailboxes</subtitle>
-
-	<sect2 id="compress-patch">
-		<title>Patch</title>
-
-		<para>
-			To check if Mutt supports <quote>Compress Folders</quote>, look for
-			<quote>+USE_COMPRESSED</quote> in the mutt version.
-			See: <xref linkend="compile-time-features"/>.
-		</para>
-
-		<itemizedlist>
-			<title>Dependencies:</title>
-			<listitem><para>mutt-1.6.1</para></listitem>
-		</itemizedlist>
-
-		<para>This patch is part of the <ulink url="http://www.neomutt.org/">NeoMutt Project</ulink>.</para>
-	</sect2>
-
-	<sect2 id="compress-intro">
-		<title>Introduction</title>
-
-		<para>
-			The Compressed Folder patch allows Mutt to read mailbox files that are
-			compressed.  But it isn't limited to compressed files.  It works well
-			with encrypted files, too.  In fact, if you can create a program/script
-			to convert to and from your format, then Mutt can read it.
-		</para>
-
-		<para>
-			The patch adds three hooks to Mutt: <literal>open-hook</literal>,
-			<literal>close-hook</literal> and <literal>append-hook</literal>.  They
-			define commands to: uncompress a file; compress a file; append
-			messages to an already compressed file.
-		</para>
-
-		<para>
-			There are some examples of both compressed and encrypted files,
-			later.  For now, the documentation will just concentrate on
-			compressed files.
-		</para>
-
-	</sect2>
-
-<!--
-	<sect2 id="compress-variables">
-		<title>Variables</title>
-		<para>None</para>
-	</sect2>
-
-	<sect2 id="compress-functions">
-		<title>Functions</title>
-		<para>None</para>
-	</sect2>
--->
-
-	<sect2 id="compress-commands">
-		<title>Commands</title>
-		<cmdsynopsis>
-			<command>open-hook</command>
-			<arg choice="plain">
-				<replaceable class="parameter">pattern</replaceable>
-			</arg>
-			<arg choice="plain">
-				<replaceable class="parameter">shell-command</replaceable>
-			</arg>
-			<command>close-hook</command>
-			<arg choice="plain">
-				<replaceable class="parameter">pattern</replaceable>
-			</arg>
-			<arg choice="plain">
-				<replaceable class="parameter">shell-command</replaceable>
-			</arg>
-			<command>append-hook</command>
-			<arg choice="plain">
-				<replaceable class="parameter">pattern</replaceable>
-			</arg>
-			<arg choice="plain">
-				<replaceable class="parameter">shell-command</replaceable>
-			</arg>
-		</cmdsynopsis>
-
-		<para>
-			The shell-command must contain two placeholders for filenames:
-			<literal>%f</literal> and <literal>%t</literal>.  These represent
-			<quote>from</quote> and <quote>to</quote> filenames.  It's a good idea to
-			put quotes around these placeholders.
-		</para>
-
-		<para>
-			If you need the exact string <quote>%f</quote> or <quote>%t</quote> in your
-			command, simply double up the <quote>%</quote> character, e.g.
-			<quote>%%f</quote> or <quote>%%t</quote>.
-		</para>
-
-		<table id="table-compress-optional">
-			<title>Not all Hooks are Required</title>
-			<tgroup cols="5">
-				<thead>
-					<row>
-						<entry>Open</entry>
-						<entry>Close</entry>
-						<entry>Append</entry>
-						<entry>Effect</entry>
-						<entry>Useful if</entry>
-					</row>
-				</thead>
-				<tbody>
-					<row>
-						<entry>Open</entry>
-						<entry>-</entry>
-						<entry>-</entry>
-						<entry>Folder is readonly</entry>
-						<entry>The folder is just a backup</entry>
-					</row>
-					<row>
-						<entry>Open</entry>
-						<entry>Close</entry>
-						<entry>-</entry>
-						<entry>Folder is read/write, but the entire folder must be
-							written if anything is changed</entry>
-						<entry>Your compression format doesn't support appending</entry>
-					</row>
-					<row>
-						<entry>Open</entry>
-						<entry>Close</entry>
-						<entry>Append</entry>
-						<entry>Folder is read/write and emails can be efficiently added
-							to the end</entry>
-						<entry>Your compression format supports appending</entry>
-					</row>
-					<row>
-						<entry>Open</entry>
-						<entry>-</entry>
-						<entry>Append</entry>
-						<entry>Folder is readonly, but can be appended to</entry>
-						<entry>You want to store emails, but never change them</entry>
-					</row>
-				</tbody>
-			</tgroup>
-		</table>
-
-		<note>
-			The command:
-			<itemizedlist>
-				<listitem><para>should return a non-zero exit status on failure</para></listitem>
-				<listitem><para>should not delete any files</para></listitem>
-			</itemizedlist>
-		</note>
-
-		<sect3 id="open-hook">
-			<title>Read from compressed mailbox</title>
-
-			<screen>open-hook regexp shell-command</screen>
-
-			<para>
-				If Mutt is unable to open a file, it then looks for
-				<literal>open-hook</literal> that matches the filename.
-			</para>
-
-			<para>
-				If your compression program doesn't have a well-defined extension,
-				then you can use <literal>.</literal> as the regexp.
-			</para>
-
-			<sect4 id="compress-open-hook-example">
-				<title>Example of open-hook</title>
-
-				<screen>open-hook '\.gz$' &quot;gzip -cd '%f' &gt; '%t'&quot;</screen>
-
-				<itemizedlist>
-					<listitem><para>Mutt finds a file, <quote>example.gz</quote>,
-							that it can't read</para></listitem>
-					<listitem><para>Mutt has an <literal>open-hook</literal>
-							whose regexp matches the filename:
-							<literal>\.gz$</literal></para></listitem>
-					<listitem><para>Mutt uses the command <literal>gzip -cd</literal>
-							to create a temporary file that it <emphasis>can</emphasis>
-							read</para></listitem>
-				</itemizedlist>
-			</sect4>
-		</sect3>
-
-		<sect3 id="close-hook">
-			<title>Write to a compressed mailbox</title>
-
-			<screen>close-hook regexp shell-command</screen>
-
-			<para>
-				When Mutt has finished with a compressed mail folder, it will look
-				for a matching <literal>close-hook</literal> to recompress the file.
-				This hook is <link linkend="table-compress-optional">optional</link>.
-			</para>
-
-			<note>
-				If the folder has not been modifed, the
-				<literal>close-hook</literal> will not be called.
-			</note>
-
-			<sect4 id="compress-close-hook-example">
-				<title>Example of close-hook</title>
-
-				<screen>close-hook '\.gz$' &quot;gzip -c '%t' &gt; '%f'&quot;</screen>
-
-				<itemizedlist>
-					<listitem><para>Mutt has finished with a folder, <quote>example.gz</quote>,
-							that it opened with <literal>open-hook</literal></para></listitem>
-					<listitem><para>The folder has been modified</para></listitem>
-					<listitem><para>Mutt has a <literal>close-hook</literal> whose regexp
-							matches the filename: <literal>\.gz$</literal></para></listitem>
-					<listitem><para>Mutt uses the command <literal>gzip -c</literal>
-							to create a new compressed file</para></listitem>
-				</itemizedlist>
-			</sect4>
-		</sect3>
-
-		<sect3 id="append-hook">
-			<title>Append to a compressed mailbox</title>
-
-			<screen>append-hook regexp shell-command</screen>
-
-			<para>
-				When Mutt wants to append an email to a compressed mail folder, it
-				will look for a matching <literal>append-hook</literal>.
-				This hook is <link linkend="table-compress-optional">optional</link>.
-			</para>
-
-			<para>
-				Using the <literal>append-hook</literal> will save time, but
-				Mutt won't be able to determine the type of the mail folder
-				inside the compressed file.
-			</para>
-
-			<para>
-				Mutt will <emphasis>assume</emphasis> the type to be that of
-				the <literal>$mbox_type</literal> variable.  Mutt also uses
-				this type for temporary files.
-			</para>
-
-			<para>
-				Mutt will only use the <literal>append-hook</literal> for existing files.
-				The <literal>close-hook</literal> will be used for empty, or missing files.
-			</para>
-
-			<sect4 id="compress-append-hook-example">
-				<title>Example of append-hook</title>
-
-				<screen>append-hook '\.gz$' &quot;gzip -c '%t' &gt;&gt; '%f'&quot;</screen>
-
-				<itemizedlist>
-					<listitem><para>Mutt wants to append an email to a folder, <quote>example.gz</quote>,
-							that it opened with <literal>open-hook</literal></para></listitem>
-					<listitem><para>Mutt has an <literal>append-hook</literal> whose regexp matches
-							the filename: <literal>\.gz$</literal></para></listitem>
-					<listitem><para>Mutt knows the mailbox type from the <literal>$mbox</literal>
-							variable</para></listitem>
-					<listitem><para>Mutt uses the command <literal>gzip -c</literal>
-							to append to an existing compressed file</para></listitem>
-				</itemizedlist>
-			</sect4>
-
-		</sect3>
-
-		<sect3 id="compress-empty">
-			<title>Empty Files</title>
-
-			<para>
-				Mutt assumes that an empty file is not compressed.  In this
-				situation, unset <link linkend="save-empty">$save_empty</link>, so
-				that the compressed file will be removed if you delete all of the
-				messages.
-			</para>
-		</sect3>
-
-		<sect3 id="compress-security">
-			<title>Security</title>
-
-			<para>
-				Encrypted files are decrypted into temporary files which are
-				stored in the <link linkend="tmpdir">$tmpdir</link> directory.
-				This could be a security risk.
-			</para>
-		</sect3>
-	</sect2>
-
-<!--
-	<sect2 id="compress-colors">
-		<title>Colors</title>
-		<para>None</para>
-	</sect2>
-
-	<sect2 id="compress-sort">
-		<title>Sort</title>
-		<para>None</para>
-	</sect2>
--->
-
-	<sect2 id="compress-muttrc">
-		<title>Muttrc</title>
-=======
   <title>Compressed Folders Patch</title>
   <subtitle>Read from/write to compressed mailboxes</subtitle>
 
@@ -9540,7 +9234,6 @@
 
   <sect2 id="compress-muttrc">
     <title>Muttrc</title>
->>>>>>> ce858ab3
 <screen>
 <emphasis role="comment"># Example Mutt config file for the 'compressed folders' feature.
  
@@ -9581,41 +9274,40 @@
  
 <emphasis role="comment"># vim: syntax=muttrc</emphasis>
 </screen>
-<<<<<<< HEAD
-	</sect2>
-
-	<sect2 id="compress-see-also">
-		<title>See Also</title>
-
-		<itemizedlist>
-			<listitem><para><ulink url="https://github.com/neomutt/neomutt/wiki">NeoMutt Project</ulink></para></listitem>
-			<listitem><para><link linkend="compile-time-features">Compile-Time Features</link></para></listitem>
-			<listitem><para><link linkend="regexp">Regular Expressions</link></para></listitem>
-			<listitem><para><link linkend="tmpdir">$tmpdir</link></para></listitem>
-			<listitem><para><link linkend="mbox-type">$mbox_type</link></para></listitem>
-			<listitem><para><link linkend="save-empty">$save_empty</link></para></listitem>
-			<listitem><para><link linkend="folder-hook">folder-hook</link></para></listitem>
-		</itemizedlist>
-	</sect2>
-
-	<sect2 id="compress-known-bugs">
-		<title>Known Bugs</title>
-
-		<itemizedlist>
-			<listitem><para>The Compressed Folder hooks cannot deal with filenames that contains quotes/apostrophes.</para></listitem>
-		</itemizedlist>
-	</sect2>
-
-	<sect2 id="compress-credits">
-		<title>Credits</title>
-		<itemizedlist>
-		<listitem><para>Roland Rosenfeld <email>roland@spinnaker.de</email></para></listitem>
-		<listitem><para>Alain Penders <email>Alain@Finale-Dev.com</email></para></listitem>
-		<listitem><para>Christoph <quote>Myon</quote> Berg <email>myon@debian.org</email></para></listitem>
-		<listitem><para>Evgeni Golov <email>evgeni@debian.org</email></para></listitem>
-		<listitem><para>Richard Russon <email>rich@flatcap.org</email></para></listitem>
-		</itemizedlist>
-	</sect2>
+  </sect2>
+
+  <sect2 id="compress-see-also">
+    <title>See Also</title>
+
+    <itemizedlist>
+      <listitem><para><ulink url="https://github.com/neomutt/neomutt/wiki">NeoMutt Project</ulink></para></listitem>
+      <listitem><para><link linkend="compile-time-features">Compile-Time Features</link></para></listitem>
+      <listitem><para><link linkend="regexp">Regular Expressions</link></para></listitem>
+      <listitem><para><link linkend="tmpdir">$tmpdir</link></para></listitem>
+      <listitem><para><link linkend="mbox-type">$mbox_type</link></para></listitem>
+      <listitem><para><link linkend="save-empty">$save_empty</link></para></listitem>
+      <listitem><para><link linkend="folder-hook">folder-hook</link></para></listitem>
+    </itemizedlist>
+  </sect2>
+
+  <sect2 id="compress-known-bugs">
+    <title>Known Bugs</title>
+
+    <itemizedlist>
+      <listitem><para>The Compressed Folder hooks cannot deal with filenames that contains quotes/apostrophes.</para></listitem>
+    </itemizedlist>
+  </sect2>
+
+  <sect2 id="compress-credits">
+    <title>Credits</title>
+    <itemizedlist>
+    <listitem><para>Roland Rosenfeld <email>roland@spinnaker.de</email></para></listitem>
+    <listitem><para>Alain Penders <email>Alain@Finale-Dev.com</email></para></listitem>
+    <listitem><para>Christoph <quote>Myon</quote> Berg <email>myon@debian.org</email></para></listitem>
+    <listitem><para>Evgeni Golov <email>evgeni@debian.org</email></para></listitem>
+    <listitem><para>Richard Russon <email>rich@flatcap.org</email></para></listitem>
+    </itemizedlist>
+  </sect2>
 </sect1>
 
 <sect1 id="cond-date">
@@ -12321,45 +12013,11 @@
     <listitem><para>Steve Kemp <email>steve@steve.org.uk</email></para></listitem>
     <listitem><para>Terry Chan <email>tchan@lunar-linux.org</email></para></listitem>
     <listitem><para>Tyler Earnest <email>tylere@rne.st</email></para></listitem>
-=======
-  </sect2>
-
-  <sect2 id="compress-see-also">
-    <title>See Also</title>
-
-    <itemizedlist>
-      <listitem><para><ulink url="https://github.com/neomutt/neomutt/wiki">NeoMutt Project</ulink></para></listitem>
-      <listitem><para><link linkend="compile-time-features">Compile-Time Features</link></para></listitem>
-      <listitem><para><link linkend="regexp">Regular Expressions</link></para></listitem>
-      <listitem><para><link linkend="tmpdir">$tmpdir</link></para></listitem>
-      <listitem><para><link linkend="mbox-type">$mbox_type</link></para></listitem>
-      <listitem><para><link linkend="save-empty">$save_empty</link></para></listitem>
-      <listitem><para><link linkend="folder-hook">folder-hook</link></para></listitem>
-    </itemizedlist>
-  </sect2>
-
-  <sect2 id="compress-known-bugs">
-    <title>Known Bugs</title>
-
-    <itemizedlist>
-      <listitem><para>The Compressed Folder hooks cannot deal with filenames that contains quotes/apostrophes.</para></listitem>
-    </itemizedlist>
-  </sect2>
-
-  <sect2 id="compress-credits">
-    <title>Credits</title>
-    <itemizedlist>
-    <listitem><para>Roland Rosenfeld <email>roland@spinnaker.de</email></para></listitem>
-    <listitem><para>Alain Penders <email>Alain@Finale-Dev.com</email></para></listitem>
-    <listitem><para>Christoph <quote>Myon</quote> Berg <email>myon@debian.org</email></para></listitem>
-    <listitem><para>Evgeni Golov <email>evgeni@debian.org</email></para></listitem>
->>>>>>> ce858ab3
     <listitem><para>Richard Russon <email>rich@flatcap.org</email></para></listitem>
     </itemizedlist>
   </sect2>
 </sect1>
 
-<<<<<<< HEAD
 <sect1 id="skip-quoted-patch">
 	<title>Skip-Quoted Patch</title>
 	<subtitle>Leave some context visible</subtitle>
@@ -12960,8 +12618,6 @@
 	</sect2>
 </sect1>
 
-=======
->>>>>>> ce858ab3
 </chapter>
 
 <chapter id="security">
