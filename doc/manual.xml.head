<?xml version="1.0" standalone="no"?>
<!DOCTYPE book PUBLIC "-//OASIS//DTD DocBook XML V4.2//EN"
  "http://www.oasis-open.org/docbook/xml/4.2/docbookx.dtd">
<book>

<bookinfo>
<title>The Mutt E-Mail Client</title>
<author>
<firstname>Michael</firstname><surname>Elkins</surname>
<email>me@cs.hmc.edu</email>
</author>
<releaseinfo>version @VERSION@</releaseinfo>

<abstract>
<para>
<quote>All mail clients suck.  This one just sucks less.</quote> &mdash;
me, circa 1995
</para>
</abstract>
</bookinfo>

<chapter id="intro">
<title>Introduction</title>

<para>
<emphasis role="bold">Mutt</emphasis> is a small but very powerful
text-based MIME mail client.  Mutt is highly configurable, and is well
suited to the mail power user with advanced features like key bindings,
keyboard macros, mail threading, regular expression searches and a
powerful pattern matching language for selecting groups of messages.
</para>

<sect1 id="homepage">
<title>Mutt Home Page</title>

<para>
The official homepage can be found at
<ulink url="http://www.mutt.org/">http://www.mutt.org/</ulink>.
</para>

</sect1>

<sect1 id="muttlists">
<title>Mailing Lists</title>

<para>
To subscribe to one of the following mailing lists, send a message with
the word <emphasis>subscribe</emphasis> in the body to
<emphasis>list-name</emphasis><literal>-request@mutt.org</literal>.
</para>

<itemizedlist>
<listitem>

<para>
<email>mutt-announce-request@mutt.org</email> &mdash; low traffic list for
announcements
</para>
</listitem>
<listitem>

<para>
<email>mutt-users-request@mutt.org</email> &mdash; help, bug reports and
feature requests
</para>
</listitem>
<listitem>

<para>
<email>mutt-dev-request@mutt.org</email> &mdash; development mailing list
</para>
</listitem>

</itemizedlist>

<para>
All messages posted to <emphasis>mutt-announce</emphasis> are
automatically forwarded to <emphasis>mutt-users</emphasis>, so you do
not need to be subscribed to both lists.
</para>

</sect1>

<sect1 id="distribution">
<title>Getting Mutt</title>

<para>
Mutt releases can be downloaded from <ulink
url="ftp://ftp.mutt.org/mutt/">ftp://ftp.mutt.org/mutt/</ulink>.  For a
list of mirror sites, please refer to <ulink
url="http://www.mutt.org/download.html">http://www.mutt.org/download.html</ulink>.
</para>

<para>
For nightly tarballs and version control access, please refer to the
<ulink url="http://dev.mutt.org/">Mutt development site</ulink>.
</para>

</sect1>

<sect1 id="irc">
<title>Mutt Online Resources</title>

<variablelist>

<varlistentry>
<term>Bug Tracking System</term>
<listitem>
<para>
The official Mutt bug tracking system can be found at
<ulink url="http://bugs.mutt.org/">http://bugs.mutt.org/</ulink>
</para>
</listitem>
</varlistentry>

<varlistentry>
<term>Wiki</term>
<listitem>
<para>
An (unofficial) wiki can be found
at <ulink url="http://wiki.mutt.org/">http://wiki.mutt.org/</ulink>.
</para>
</listitem>
</varlistentry>

<varlistentry>
<term>IRC</term>
<listitem>
<para>
For the IRC user community, visit channel <emphasis>#mutt</emphasis> on
<ulink url="http://www.freenode.net/">irc.freenode.net</ulink>.
</para>
</listitem>
</varlistentry>

<varlistentry>
<term>USENET</term>
<listitem>
<para>
For USENET, see the newsgroup <ulink url="news:comp.mail.mutt">comp.mail.mutt</ulink>.
</para>
</listitem>
</varlistentry>

</variablelist>

</sect1>

<sect1 id="contrib">
<title>Contributing to Mutt</title>

<para>
There are various ways to contribute to the Mutt project.
</para>

<para>
Especially for new users it may be helpful to meet other new and
experienced users to chat about Mutt, talk about problems and share
tricks.
</para>

<para>
Since translations of Mutt into other languages are highly appreciated,
the Mutt developers always look for skilled translators that help
improve and continue to maintain stale translations.
</para>

<para>
For contributing code patches for new features and bug fixes, please
refer to the developer pages at
<ulink url="http://dev.mutt.org/">http://dev.mutt.org/</ulink> for more details.
</para>

</sect1>

<sect1 id="typo">
<title>Typographical Conventions</title>

<para>
This section lists typographical conventions followed throughout this
manual. See table <xref linkend="tab-typo"/> for typographical
conventions for special terms.
</para>

<table id="tab-typo">
<title>Typographical conventions for special terms</title>
<tgroup cols="2">
<thead>
<row><entry>Item</entry><entry>Refers to...</entry></row>
</thead>
<tbody>
<row><entry><literal>printf(3)</literal></entry><entry>UNIX manual pages, execute <literal>man 3 printf</literal></entry></row>
<row><entry><literal>&lt;PageUp&gt;</literal></entry><entry>named keys</entry></row>
<row><entry><literal>&lt;create-alias&gt;</literal></entry><entry>named Mutt function</entry></row>
<row><entry><literal>^G</literal></entry><entry>Control+G key combination</entry></row>
<row><entry>$mail_check</entry><entry>Mutt configuration option</entry></row>
<row><entry><literal>$HOME</literal></entry><entry>environment variable</entry></row>
</tbody>
</tgroup>
</table>

<para>
Examples are presented as:
</para>

<screen>
mutt -v
</screen>

<para>
Within command synopsis, curly brackets (<quote>{}</quote>) denote a set
of options of which one is mandatory, square brackets
(<quote>[]</quote>) denote optional arguments, three dots
denote that the argument may be repeated arbitrary times.
</para>

</sect1>

<sect1 id="copyright">
<title>Copyright</title>

<para>
Mutt is Copyright &copy; 1996-2009 Michael R. Elkins
<email>me@mutt.org</email> and others.
</para>

<para>
This program is free software; you can redistribute it and/or modify it
under the terms of the GNU General Public License as published by the
Free Software Foundation; either version 2 of the License, or (at your
option) any later version.
</para>

<para>
This program is distributed in the hope that it will be useful, but
WITHOUT ANY WARRANTY; without even the implied warranty of
MERCHANTABILITY or FITNESS FOR A PARTICULAR PURPOSE.  See the GNU
General Public License for more details.
</para>

<para>
You should have received a copy of the GNU General Public License along
with this program; if not, write to the Free Software Foundation, Inc.,
51 Franklin Street, Fifth Floor, Boston, MA 02110-1301, USA.
</para>

</sect1>

</chapter>

<chapter id="gettingstarted">
<title>Getting Started</title>

<para>
This section is intended as a brief overview of how to use Mutt.  There
are many other features which are described elsewhere in the manual.
There is even more information available in the Mutt FAQ and various web
pages. See the <ulink url="http://www.mutt.org/">Mutt homepage</ulink>
for more details.
</para>

<para>
The keybindings described in this section are the defaults as
distributed.  Your local system administrator may have altered the
defaults for your site.  You can always type <quote>?</quote> in any
menu to display the current bindings.
</para>

<para>
The first thing you need to do is invoke Mutt, simply by typing
<literal>mutt</literal> at the command line.  There are various
command-line options, see either the Mutt man page or the <link
linkend="commandline">reference</link>.
</para>

<sect1 id="core-concepts">
<title>Core Concepts</title>

<para>
Mutt is a text-based application which interacts with users through
different menus which are mostly line-/entry-based or page-based. A
line-based menu is the so-called <quote>index</quote> menu (listing all
messages of the currently opened folder) or the <quote>alias</quote>
menu (allowing you to select recipients from a list). Examples for
page-based menus are the <quote>pager</quote> (showing one message at a
time) or the <quote>help</quote> menu listing all available key
bindings.
</para>

<para>
The user interface consists of a context sensitive help line at the top,
the menu's contents followed by a context sensitive status line and
finally the command line. The command line is used to display
informational and error messages as well as for prompts and for entering
interactive commands.
</para>

<para>
Mutt is configured through variables which, if the user wants to
permanently use a non-default value, are written to configuration
files. Mutt supports a rich config file syntax to make even complex
configuration files readable and commentable.
</para>

<para>
Because Mutt allows for customizing almost all key bindings, there are
so-called <quote>functions</quote> which can be executed manually (using
the command line) or in macros. Macros allow the user to bind a sequence
of commands to a single key or a short key sequence instead of repeating
a sequence of actions over and over.
</para>

<para>
Many commands (such as saving or copying a message to another folder)
can be applied to a single message or a set of messages (so-called
<quote>tagged</quote> messages). To help selecting messages, Mutt
provides a rich set of message patterns (such as recipients, sender,
body contents, date sent/received, etc.) which can be combined into
complex expressions using the boolean <emphasis>and</emphasis> and
<emphasis>or</emphasis> operations as well as negating. These patterns
can also be used to (for example) search for messages or to limit the
index to show only matching messages.
</para>

<para>
Mutt supports a <quote>hook</quote> concept which allows the user to
execute arbitrary configuration commands and functions in certain
situations such as entering a folder, starting a new message or replying
to an existing one. These hooks can be used to highly customize Mutt's
behavior including managing multiple identities, customizing the
display for a folder or even implementing auto-archiving based on a
per-folder basis and much more.
</para>

<para>
Besides an interactive mode, Mutt can also be used as a command-line
tool only send messages. It also supports a
<literal>mailx(1)</literal>-compatible interface, see <xref
linkend="tab-commandline-options"/> for a complete list of command-line
options.
</para>

</sect1>

<sect1 id="concept-screens-and-menus">
<title>Screens and Menus</title>

<sect2 id="intro-index">
<title>Index</title>

<para>
The index is the screen that you usually see first when you start
Mutt. It gives an overview over your emails in the currently opened
mailbox. By default, this is your system mailbox.  The information you
see in the index is a list of emails, each with its number on the left,
its flags (new email, important email, email that has been forwarded or
replied to, tagged email, ...), the date when email was sent, its
sender, the email size, and the subject. Additionally, the index also
shows thread hierarchies: when you reply to an email, and the other
person replies back, you can see the other person's email in a
"sub-tree" below.  This is especially useful for personal email between
a group of people or when you've subscribed to mailing lists.
</para>

</sect2>

<sect2 id="intro-pager">
<title>Pager</title>

<para>
The pager is responsible for showing the email content. On the top of
the pager you have an overview over the most important email headers
like the sender, the recipient, the subject, and much more
information. How much information you actually see depends on your
configuration, which we'll describe below.
</para>

<para>
Below the headers, you see the email body which usually contains the
message. If the email contains any attachments, you will see more
information about them below the email body, or, if the attachments are
text files, you can view them directly in the pager.
</para>

<para>
To give the user a good overview, it is possible to configure Mutt to
show different things in the pager with different colors. Virtually
everything that can be described with a regular expression can be
colored, e.g. URLs, email addresses or smileys.
</para>

</sect2>

<sect2 id="intro-browser">
<title>File Browser</title>

<para>
The file browser is the interface to the local or remote file
system. When selecting a mailbox to open, the browser allows custom
sorting of items, limiting the items shown by a regular expression and a
freely adjustable format of what to display in which way. It also allows
for easy navigation through the file system when selecting file(s) to
attach to a message, select multiple files to attach and many more.
</para>

</sect2>

<sect2 id="intro-help">
<title>Help</title>

<para>
The help screen is meant to offer a quick help to the user. It lists the
current configuration of key bindings and their associated commands
including a short description, and currently unbound functions that
still need to be associated with a key binding (or alternatively, they
can be called via the Mutt command prompt).
</para>

</sect2>

<sect2 id="intro-compose">
<title>Compose Menu</title>

<para>
The compose menu features a split screen containing the information
which really matter before actually sending a message by mail: who gets
the message as what (recipients and who gets what kind of
copy). Additionally, users may set security options like deciding
whether to sign, encrypt or sign and encrypt a message with/for what
keys. Also, it's used to attach messages, to re-edit any attachment
including the message itself.
</para>

</sect2>

<sect2 id="intro-alias">
<title>Alias Menu</title>

<para>
The alias menu is used to help users finding the recipients of
messages. For users who need to contact many people, there's no need to
remember addresses or names completely because it allows for searching,
too. The alias mechanism and thus the alias menu also features grouping
several addresses by a shorter nickname, the actual alias, so that users
don't have to select each single recipient manually.
</para>

</sect2>

<sect2 id="intro-attach">
<title>Attachment Menu</title>

<para>
As will be later discussed in detail, Mutt features a good and stable
MIME implementation, that is, it supports sending and receiving messages
of arbitrary MIME types. The attachment menu displays a message's
structure in detail: what content parts are attached to which parent
part (which gives a true tree structure), which type is of what type and
what size.  Single parts may saved, deleted or modified to offer great
and easy access to message's internals.
</para>

</sect2>

</sect1>

<sect1 id="menus">
<title>Moving Around in Menus</title>

<para>
The most important navigation keys common to line- or entry-based menus
are shown in <xref linkend="tab-keys-nav-line"/> and in <xref
linkend="tab-keys-nav-page"/> for page-based menus.
</para>

<table id="tab-keys-nav-line">
<title>Most common navigation keys in entry-based menus</title>
<tgroup cols="3">
<thead>
<row><entry>Key</entry><entry>Function</entry><entry>Description</entry></row>
</thead>
<tbody>
<row><entry>j or &lt;Down&gt;</entry><entry><literal>&lt;next-entry&gt;</literal></entry><entry>move to the next entry</entry></row>
<row><entry>k or &lt;Up&gt;</entry><entry><literal>&lt;previous-entry&gt;</literal></entry><entry>move to the previous entry</entry></row>
<row><entry>z or &lt;PageDn&gt;</entry><entry><literal>&lt;page-down&gt;</literal></entry><entry>go to the next page</entry></row>
<row><entry>Z or &lt;PageUp&gt;</entry><entry><literal>&lt;page-up&gt;</literal></entry><entry>go to the previous page</entry></row>
<row><entry>= or &lt;Home&gt;</entry><entry><literal>&lt;first-entry&gt;</literal></entry><entry>jump to the first entry</entry></row>
<row><entry>* or &lt;End&gt;</entry><entry><literal>&lt;last-entry&gt;</literal></entry><entry>jump to the last entry</entry></row>
<row><entry>q</entry><entry><literal>&lt;quit&gt;</literal></entry><entry>exit the current menu</entry></row>
<row><entry>?</entry><entry><literal>&lt;help&gt;</literal></entry><entry>list all keybindings for the current menu</entry></row>
</tbody>
</tgroup>
</table>

<table id="tab-keys-nav-page">
<title>Most common navigation keys in page-based menus</title>
<tgroup cols="3">
<thead>
<row><entry>Key</entry><entry>Function</entry><entry>Description</entry></row>
</thead>
<tbody>
<row><entry>J or &lt;Return&gt;</entry><entry><literal>&lt;next-line&gt;</literal></entry><entry>scroll down one line</entry></row>
<row><entry>&lt;Backspace&gt;</entry><entry><literal>&lt;previous-line&gt;</literal></entry><entry>scroll up one line</entry></row>
<row><entry>K, &lt;Space&gt; or &lt;PageDn&gt;</entry><entry><literal>&lt;next-page&gt;</literal></entry><entry>move to the next page</entry></row>
<row><entry>- or &lt;PageUp&gt;</entry><entry><literal>&lt;previous-page&gt;</literal></entry><entry>move the previous page</entry></row>
<row><entry>&lt;Home&gt;</entry><entry><literal>&lt;top&gt;</literal></entry><entry>move to the top</entry></row>
<row><entry>&lt;End&gt;</entry><entry><literal>&lt;bottom&gt;</literal></entry><entry>move to the bottom</entry></row>
</tbody>
</tgroup>
</table>

</sect1>

<sect1 id="editing">
<title>Editing Input Fields</title>

<sect2 id="editing-intro">
<title>Introduction</title>

<para>
Mutt has a built-in line editor for inputting text, e.g. email addresses
or filenames. The keys used to manipulate text input are very similar to
those of Emacs. See <xref linkend="tab-keys-editor"/> for a full
reference of available functions, their default key bindings, and short
descriptions.
</para>

<table id="tab-keys-editor">
<title>Most common line editor keys</title>
<tgroup cols="3">
<thead>
<row><entry>Key</entry><entry>Function</entry><entry>Description</entry></row>
</thead>
<tbody>
<row><entry>^A or &lt;Home&gt;</entry><entry><literal>&lt;bol&gt;</literal></entry><entry>move to the start of the line</entry></row>
<row><entry>^B or &lt;Left&gt;</entry><entry><literal>&lt;backward-char&gt;</literal></entry><entry>move back one char</entry></row>
<row><entry>Esc B</entry><entry><literal>&lt;backward-word&gt;</literal></entry><entry>move back one word</entry></row>
<row><entry>^D or &lt;Delete&gt;</entry><entry><literal>&lt;delete-char&gt;</literal></entry><entry>delete the char under the cursor</entry></row>
<row><entry>^E or &lt;End&gt;</entry><entry><literal>&lt;eol&gt;</literal></entry><entry>move to the end of the line</entry></row>
<row><entry>^F or &lt;Right&gt;</entry><entry><literal>&lt;forward-char&gt;</literal></entry><entry>move forward one char</entry></row>
<row><entry>Esc F</entry><entry><literal>&lt;forward-word&gt;</literal></entry><entry>move forward one word</entry></row>
<row><entry>&lt;Tab&gt;</entry><entry><literal>&lt;complete&gt;</literal></entry><entry>complete filename or alias</entry></row>
<row><entry>^T</entry><entry><literal>&lt;complete-query&gt;</literal></entry><entry>complete address with query</entry></row>
<row><entry>^K</entry><entry><literal>&lt;kill-eol&gt;</literal></entry><entry>delete to the end of the line</entry></row>
<row><entry>Esc d</entry><entry><literal>&lt;kill-eow&gt;</literal></entry><entry>delete to the end of the word</entry></row>
<row><entry>^W</entry><entry><literal>&lt;kill-word&gt;</literal></entry><entry>kill the word in front of the cursor</entry></row>
<row><entry>^U</entry><entry><literal>&lt;kill-line&gt;</literal></entry><entry>delete entire line</entry></row>
<row><entry>^V</entry><entry><literal>&lt;quote-char&gt;</literal></entry><entry>quote the next typed key</entry></row>
<row><entry>&lt;Up&gt;</entry><entry><literal>&lt;history-up&gt;</literal></entry><entry>recall previous string from history</entry></row>
<row><entry>&lt;Down&gt;</entry><entry><literal>&lt;history-down&gt;</literal></entry><entry>recall next string from history</entry></row>
<row><entry>&lt;BackSpace&gt;</entry><entry><literal>&lt;backspace&gt;</literal></entry><entry>kill the char in front of the cursor</entry></row>
<row><entry>Esc u</entry><entry><literal>&lt;upcase-word&gt;</literal></entry><entry>convert word to upper case</entry></row>
<row><entry>Esc l</entry><entry><literal>&lt;downcase-word&gt;</literal></entry><entry>convert word to lower case</entry></row>
<row><entry>Esc c</entry><entry><literal>&lt;capitalize-word&gt;</literal></entry><entry>capitalize the word</entry></row>
<row><entry>^G</entry><entry>n/a</entry><entry>abort</entry></row>
<row><entry>&lt;Return&gt;</entry><entry>n/a</entry><entry>finish editing</entry></row>
</tbody>
</tgroup>
</table>

<para>
You can remap the <emphasis>editor</emphasis> functions using the <link
linkend="bind"><command>bind</command></link> command.  For example, to
make the &lt;Delete&gt; key delete the character in front of the cursor
rather than under, you could use:
</para>

<screen>
bind editor &lt;delete&gt; backspace
</screen>

</sect2>

<sect2 id="editing-history">
<title>History</title>

<para>
Mutt maintains a history for the built-in editor.  The number of items
is controlled by the <link linkend="history">$history</link> variable
and can be made persistent using an external file specified using <link
linkend="history-file">$history_file</link>.  You may cycle through them
at an editor prompt by using the <literal>&lt;history-up&gt;</literal>
and/or <literal>&lt;history-down&gt;</literal> commands.  Mutt will
remember the currently entered text as you cycle through history, and
will wrap around to the initial entry line.
</para>

<para>
Mutt maintains several distinct history lists, one for each of the
following categories:
</para>

<itemizedlist>
<listitem><para><literal>.muttrc</literal> commands</para></listitem>
<listitem><para>addresses and aliases</para></listitem>
<listitem><para>shell commands</para></listitem>
<listitem><para>filenames</para></listitem>
<listitem><para>patterns</para></listitem>
<listitem><para>everything else</para></listitem>
</itemizedlist>

<para>
Mutt automatically filters out consecutively repeated items from the
history. It also mimics the behavior of some shells by ignoring items
starting with a space. The latter feature can be useful in macros to not
clobber the history's valuable entries with unwanted entries.
</para>

</sect2>

</sect1>

<sect1 id="reading">
<title>Reading Mail</title>

<para>
Similar to many other mail clients, there are two modes in which mail is
read in Mutt.  The first is a list of messages in the mailbox, which is
called the <quote>index</quote> menu in Mutt.  The second mode is the
display of the message contents.  This is called the
<quote>pager.</quote>
</para>

<para>
The next few sections describe the functions provided in each of these
modes.
</para>

<sect2 id="index-menu">
<title>The Message Index</title>

<para>
Common keys used to navigate through and manage messages in the index
are shown in <xref linkend="tab-key-index"/>. How messages are presented
in the index menu can be customized using the <link
linkend="index-format">$index_format</link> variable.
</para>

<table id="tab-key-index">
<title>Most common message index keys</title>
<tgroup cols="2">
<thead>
<row><entry>Key</entry><entry>Description</entry></row>
</thead>
<tbody>
<row><entry>c</entry><entry>change to a different mailbox</entry></row>
<row><entry>Esc c</entry><entry>change to a folder in read-only mode</entry></row>
<row><entry>C</entry><entry>copy the current message to another mailbox</entry></row>
<row><entry>Esc C</entry><entry>decode a message and copy it to a folder</entry></row>
<row><entry>Esc s</entry><entry>decode a message and save it to a folder</entry></row>
<row><entry>D</entry><entry>delete messages matching a pattern</entry></row>
<row><entry>d</entry><entry>delete the current message</entry></row>
<row><entry>F</entry><entry>mark as important</entry></row>
<row><entry>l</entry><entry>show messages matching a pattern</entry></row>
<row><entry>N</entry><entry>mark message as new</entry></row>
<row><entry>o</entry><entry>change the current sort method</entry></row>
<row><entry>O</entry><entry>reverse sort the mailbox</entry></row>
<row><entry>q</entry><entry>save changes and exit</entry></row>
<row><entry>s</entry><entry>save-message</entry></row>
<row><entry>T</entry><entry>tag messages matching a pattern</entry></row>
<row><entry>t</entry><entry>toggle the tag on a message</entry></row>
<row><entry>Esc t</entry><entry>toggle tag on entire message thread</entry></row>
<row><entry>U</entry><entry>undelete messages matching a pattern</entry></row>
<row><entry>u</entry><entry>undelete-message</entry></row>
<row><entry>v</entry><entry>view-attachments</entry></row>
<row><entry>x</entry><entry>abort changes and exit</entry></row>
<row><entry>&lt;Return&gt;</entry><entry>display-message</entry></row>
<row><entry>&lt;Tab&gt;</entry><entry>jump to the next new or unread message</entry></row>
<row><entry>@</entry><entry>show the author's full e-mail address</entry></row>
<row><entry>$</entry><entry>save changes to mailbox</entry></row>
<row><entry>/</entry><entry>search</entry></row>
<row><entry>Esc /</entry><entry>search-reverse</entry></row>
<row><entry>^L</entry><entry>clear and redraw the screen</entry></row>
<row><entry>^T</entry><entry>untag messages matching a pattern</entry></row>
</tbody>
</tgroup>
</table>

<para>
In addition to who sent the message and the subject, a short summary of
the disposition of each message is printed beside the message number.
Zero or more of the <quote>flags</quote> in <xref
linkend="tab-msg-status-flags"/> may appear, some of which can be turned
on or off using these functions: <literal>&lt;set-flag&gt;</literal> and
<literal>&lt;clear-flag&gt;</literal> bound by default to
<quote>w</quote> and <quote>W</quote> respectively.
</para>

<para>
Furthermore, the flags in <xref linkend="tab-msg-recip-flags"/> reflect
who the message is addressed to. They can be customized with the <link
linkend="to-chars">$to_chars</link> variable.
</para>

<table id="tab-msg-status-flags">
<title>Message status flags</title>
<tgroup cols="2">
<thead>
<row><entry>Flag</entry><entry>Description</entry></row>
</thead>
<tbody>
<row><entry>D</entry><entry>message is deleted (is marked for deletion)</entry></row>
<row><entry>d</entry><entry>message has attachments marked for deletion</entry></row>
<row><entry>K</entry><entry>contains a PGP public key</entry></row>
<row><entry>N</entry><entry>message is new</entry></row>
<row><entry>O</entry><entry>message is old</entry></row>
<row><entry>P</entry><entry>message is PGP encrypted</entry></row>
<row><entry>r</entry><entry>message has been replied to</entry></row>
<row><entry>S</entry><entry>message is signed, and the signature is successfully verified</entry></row>
<row><entry>s</entry><entry>message is signed</entry></row>
<row><entry>!</entry><entry>message is flagged</entry></row>
<row><entry>*</entry><entry>message is tagged</entry></row>
<row><entry>n</entry><entry>thread contains new messages (only if collapsed)</entry></row>
<row><entry>o</entry><entry>thread contains old messages (only if collapsed)</entry></row>
</tbody>
</tgroup>
</table>

<table id="tab-msg-recip-flags">
<title>Message recipient flags</title>
<tgroup cols="2">
<thead>
<row><entry>Flag</entry><entry>Description</entry></row>
</thead>
<tbody>
<row><entry>+</entry><entry>message is to you and you only</entry></row>
<row><entry>T</entry><entry>message is to you, but also to or CC'ed to others</entry></row>
<row><entry>C</entry><entry>message is CC'ed to you</entry></row>
<row><entry>F</entry><entry>message is from you</entry></row>
<row><entry>L</entry><entry>message is sent to a subscribed mailing list</entry></row>
</tbody>
</tgroup>
</table>

</sect2>

<sect2 id="pager-menu">
<title>The Pager</title>

<para>
By default, Mutt uses its built-in pager to display the contents of
messages (an external pager such as <literal>less(1)</literal> can be
configured, see <link linkend="pager">$pager</link> variable).  The
pager is very similar to the Unix program <literal>less(1)</literal>
though not nearly as featureful.
</para>

<table id="tab-key-pager">
<title>Most common pager keys</title>
<tgroup cols="2">
<thead>
<row><entry>Key</entry><entry>Description</entry></row>
</thead>
<tbody>
<row><entry>&lt;Return&gt;</entry><entry>go down one line</entry></row>
<row><entry>&lt;Space&gt;</entry><entry>display the next page (or next message if at the end of a message)</entry></row>
<row><entry>-</entry><entry>go back to the previous page</entry></row>
<row><entry>n</entry><entry>search for next match</entry></row>
<row><entry>S</entry><entry>skip beyond quoted text</entry></row>
<row><entry>T</entry><entry>toggle display of quoted text</entry></row>
<row><entry>?</entry><entry>show keybindings</entry></row>
<row><entry>/</entry><entry>regular expression search</entry></row>
<row><entry>Esc /</entry><entry>backward regular expression search</entry></row>
<row><entry>\</entry><entry>toggle highlighting of search matches</entry></row>
<row><entry>^</entry><entry>jump to the top of the message</entry></row>
</tbody>
</tgroup>
</table>

<para>
In addition to key bindings in <xref linkend="tab-key-pager"/>, many of
the functions from the index menu are also available in the pager, such
as <literal>&lt;delete-message&gt;</literal> or
<literal>&lt;copy-message&gt;</literal> (this is one advantage over
using an external pager to view messages).
</para>

<para>
Also, the internal pager supports a couple other advanced features. For
one, it will accept and translate the <quote>standard</quote> nroff
sequences for bold and underline. These sequences are a series of either
the letter, backspace (<quote>^H</quote>), the letter again for bold or
the letter, backspace, <quote>_</quote> for denoting underline. Mutt
will attempt to display these in bold and underline respectively if your
terminal supports them. If not, you can use the bold and underline <link
linkend="color">color</link> objects to specify a
<command>color</command> or mono attribute for them.
</para>

<para>
Additionally, the internal pager supports the ANSI escape sequences for
character attributes.  Mutt translates them into the correct color and
character settings.  The sequences Mutt supports are:
</para>

<screen>
\e[<emphasis>Ps</emphasis>;<emphasis>Ps</emphasis>;..<emphasis>Ps</emphasis>;m
</screen>

<para>
where <emphasis>Ps</emphasis> can be one of the codes shown in <xref
linkend="tab-ansi-esc"/>.
</para>

<table id="tab-ansi-esc">
<title>ANSI escape sequences</title>
<tgroup cols="2">
<thead>
<row><entry>Escape code</entry><entry>Description</entry></row>
</thead>
<tbody>
<row><entry>0</entry><entry>All attributes off</entry></row>
<row><entry>1</entry><entry>Bold on</entry></row>
<row><entry>4</entry><entry>Underline on</entry></row>
<row><entry>5</entry><entry>Blink on</entry></row>
<row><entry>7</entry><entry>Reverse video on</entry></row>
<row><entry>3<emphasis>&lt;color&gt;</emphasis></entry><entry>Foreground color is <emphasis>&lt;color&gt;</emphasis> (see <xref linkend="tab-color"/>)</entry></row>
<row><entry>4<emphasis>&lt;color&gt;</emphasis></entry><entry>Background color is <emphasis>&lt;color&gt;</emphasis> (see <xref linkend="tab-color"/>)</entry></row>
</tbody>
</tgroup>
</table>

<table id="tab-color">
<title>Color sequences</title>
<tgroup cols="2">
<thead>
<row><entry>Color code</entry><entry>Color</entry></row>
</thead>
<tbody>
<row><entry>0</entry><entry>Black</entry></row>
<row><entry>1</entry><entry>Red</entry></row>
<row><entry>2</entry><entry>Green</entry></row>
<row><entry>3</entry><entry>Yellow</entry></row>
<row><entry>4</entry><entry>Blue</entry></row>
<row><entry>5</entry><entry>Magenta</entry></row>
<row><entry>6</entry><entry>Cyan</entry></row>
<row><entry>7</entry><entry>White</entry></row>
</tbody>
</tgroup>
</table>

<para>
Mutt uses these attributes for handling <literal>text/enriched</literal>
messages, and they can also be used by an external <link
linkend="auto-view">autoview</link> script for highlighting purposes.
</para>

<note>
<para>
If you change the colors for your display, for example by changing the
color associated with color2 for your xterm, then that color will be
used instead of green.
</para>
</note>

<note>
<para>
Note that the search commands in the pager take regular expressions,
which are not quite the same as the more complex <link
linkend="patterns">patterns</link> used by the search command in the
index. This is because patterns are used to select messages by criteria
whereas the pager already displays a selected message.
</para>
</note>

</sect2>

<sect2 id="threads">
<title>Threaded Mode</title>

<para>
So-called <quote>threads</quote> provide a hierarchy of messages where
replies are linked to their parent message(s). This organizational form
is extremely useful in mailing lists where different parts of the
discussion diverge. Mutt displays threads as a tree structure.
</para>

<para>
In Mutt, when a mailbox is <link linkend="sort">sorted</link>
by <emphasis>threads</emphasis>, there are a few additional functions
available in the <emphasis>index</emphasis>
and <emphasis>pager</emphasis> modes as shown in
<xref linkend="tab-key-threads"/>.
</para>

<table id="tab-key-threads">
<title>Most common thread mode keys</title>
<tgroup cols="3">
<thead>
<row><entry>Key</entry><entry>Function</entry><entry>Description</entry></row>
</thead>
<tbody>
<row><entry>^D</entry><entry><literal>&lt;delete-thread&gt;</literal></entry><entry>delete all messages in the current thread</entry></row>
<row><entry>^U</entry><entry><literal>&lt;undelete-thread&gt;</literal></entry><entry>undelete all messages in the current thread</entry></row>
<row><entry>^N</entry><entry><literal>&lt;next-thread&gt;</literal></entry><entry>jump to the start of the next thread</entry></row>
<row><entry>^P</entry><entry><literal>&lt;previous-thread&gt;</literal></entry><entry>jump to the start of the previous thread</entry></row>
<row><entry>^R</entry><entry><literal>&lt;read-thread&gt;</literal></entry><entry>mark the current thread as read</entry></row>
<row><entry>Esc d</entry><entry><literal>&lt;delete-subthread&gt;</literal></entry><entry>delete all messages in the current subthread</entry></row>
<row><entry>Esc u</entry><entry><literal>&lt;undelete-subthread&gt;</literal></entry><entry>undelete all messages in the current subthread</entry></row>
<row><entry>Esc n</entry><entry><literal>&lt;next-subthread&gt;</literal></entry><entry>jump to the start of the next subthread</entry></row>
<row><entry>Esc p</entry><entry><literal>&lt;previous-subthread&gt;</literal></entry><entry>jump to the start of the previous subthread</entry></row>
<row><entry>Esc r</entry><entry><literal>&lt;read-subthread&gt;</literal></entry><entry>mark the current subthread as read</entry></row>
<row><entry>Esc t</entry><entry><literal>&lt;tag-thread&gt;</literal></entry><entry>toggle the tag on the current thread</entry></row>
<row><entry>Esc v</entry><entry><literal>&lt;collapse-thread&gt;</literal></entry><entry>toggle collapse for the current thread</entry></row>
<row><entry>Esc V</entry><entry><literal>&lt;collapse-all&gt;</literal></entry><entry>toggle collapse for all threads</entry></row>
<row><entry>P</entry><entry><literal>&lt;parent-message&gt;</literal></entry><entry>jump to parent message in thread</entry></row>
</tbody>
</tgroup>
</table>

<para>
Collapsing a thread displays only the first message in the thread and
hides the others. This is useful when threads contain so many messages
that you can only see a handful of threads on the screen. See %M in
<link linkend="index-format">$index_format</link>.  For example, you
could use <quote>%?M?(#%03M)&amp;(%4l)?</quote> in <link
linkend="index-format">$index_format</link> to optionally display the
number of hidden messages if the thread is collapsed. The
<literal>%?&lt;char&gt;?&lt;if-part&gt;&amp;&lt;else-part&gt;?</literal>
syntax is explained in detail in <link
linkend="formatstrings-conditionals">format string conditionals</link>.
</para>

<para>
Technically, every reply should contain a list of its parent messages in
the thread tree, but not all do. In these cases, Mutt groups them by
subject which can be controlled using the <link
linkend="strict-threads">$strict_threads</link> variable.
</para>

</sect2>

<sect2 id="reading-misc">
<title>Miscellaneous Functions</title>

<para>
In addition, the <emphasis>index</emphasis> and
<emphasis>pager</emphasis> menus have these interesting functions:
</para>

<variablelist>

<varlistentry>
<term>
<literal>&lt;create-alias&gt;</literal><anchor id="create-alias"/>
(default: a)
</term>
<listitem>
<para>
Creates a new alias based upon the current message (or prompts for a new
one).  Once editing is complete, an <link
linkend="alias"><command>alias</command></link> command is added to the
file specified by the <link linkend="alias-file">$alias_file</link>
variable for future use
</para>

<note>
<para>
Mutt does not read the <link linkend="alias-file">$alias_file</link>
upon startup so you must explicitly <link
linkend="source"><command>source</command></link> the file.
</para>
</note>
</listitem>
</varlistentry>

<varlistentry>
<term>
<literal>&lt;check-traditional-pgp&gt;</literal><anchor
id="check-traditional-pgp"/> (default: Esc P)
</term>
<listitem>
<para>
This function will search the current message for content signed or
encrypted with PGP the <quote>traditional</quote> way, that is, without
proper MIME tagging.  Technically, this function will temporarily change
the MIME content types of the body parts containing PGP data; this is
similar to the <link
linkend="edit-type"><literal>&lt;edit-type&gt;</literal></link>
function's effect.
</para>
</listitem>
</varlistentry>

<varlistentry>
<term>
<literal>&lt;edit&gt;</literal><anchor id="edit"/> (default: e)
</term>
<listitem>
<para>
This command (available in the index and pager) allows you to edit the
raw current message as it's present in the mail folder.  After you have
finished editing, the changed message will be appended to the current
folder, and the original message will be marked for deletion; if the
message is unchanged it won't be replaced.
</para>
</listitem>
</varlistentry>

<varlistentry>
<term>
<literal>&lt;edit-type&gt;</literal><anchor id="edit-type"/> (default:
^E on the attachment menu, and in the pager and index menus; ^T on the
compose menu)
</term>
<listitem>
<para>
This command is used to temporarily edit an attachment's content type to
fix, for instance, bogus character set parameters.  When invoked from
the index or from the pager, you'll have the opportunity to edit the
top-level attachment's content type.  On the <link
linkend="attach-menu">attachment menu</link>, you can change any
attachment's content type. These changes are not persistent, and get
lost upon changing folders.
</para>

<para>
Note that this command is also available on the <link
linkend="compose-menu">compose menu</link>.  There, it's used to
fine-tune the properties of attachments you are going to send.
</para>
</listitem>
</varlistentry>

<varlistentry>
<term>
<literal>&lt;enter-command&gt;</literal><anchor id="enter-command"/>
(default: <quote>:</quote>)
</term>
<listitem>
<para>
This command is used to execute any command you would normally put in a
configuration file.  A common use is to check the settings of variables,
or in conjunction with <link linkend="macro">macros</link> to change
settings on the fly.
</para>
</listitem>
</varlistentry>

<varlistentry>
<term>
<literal>&lt;extract-keys&gt;</literal><anchor id="extract-keys"/>
(default: ^K)
</term>
<listitem>
<para>
This command extracts PGP public keys from the current or tagged
message(s) and adds them to your PGP public key ring.
</para>
</listitem>
</varlistentry>

<varlistentry>
<term>
<literal>&lt;forget-passphrase&gt;</literal><anchor
id="forget-passphrase"/> (default: ^F)
</term>
<listitem>
<para>
This command wipes the passphrase(s) from memory. It is useful, if you
misspelled the passphrase.
</para>
</listitem>
</varlistentry>

<varlistentry>
<term>
<literal>&lt;list-reply&gt;</literal><anchor id="list-reply"/> (default:
L)
</term>
<listitem>
<para>
Reply to the current or tagged message(s) by extracting any addresses
which match the regular expressions given by the <link
linkend="lists"><command>lists</command> or
<command>subscribe</command></link> commands, but also honor any
<literal>Mail-Followup-To</literal> header(s) if the <link
linkend="honor-followup-to">$honor_followup_to</link> configuration
variable is set.  In addition, the <literal>List-Post</literal> header field is
examined for <literal>mailto:</literal> URLs specifying a mailing list address.
Using this when replying to messages posted to mailing lists helps avoid
duplicate copies being sent to the author of the message you are replying to.
</para>
</listitem>
</varlistentry>

<varlistentry>
<term>
<literal>&lt;pipe-message&gt;</literal><anchor id="pipe-message"/>
(default: |)
</term>
<listitem>
<para>
Asks for an external Unix command and pipes the current or tagged
message(s) to it.  The variables <link
linkend="pipe-decode">$pipe_decode</link>, <link
linkend="pipe-split">$pipe_split</link>, <link
linkend="pipe-sep">$pipe_sep</link> and <link
linkend="wait-key">$wait_key</link> control the exact behavior of this
function.
</para>
</listitem>
</varlistentry>

<varlistentry>
<term>
<literal>&lt;resend-message&gt;</literal><anchor id="resend-message"/>
(default: Esc e)
</term>
<listitem>
<para>
Mutt takes the current message as a template for a new message.  This
function is best described as "recall from arbitrary folders".  It can
conveniently be used to forward MIME messages while preserving the
original mail structure. Note that the amount of headers included here
depends on the value of the <link linkend="weed">$weed</link> variable.
</para>

<para>
This function is also available from the attachment menu. You can use
this to easily resend a message which was included with a bounce message
as a <literal>message/rfc822</literal> body part.
</para>
</listitem>
</varlistentry>

<varlistentry>
<term>
<literal>&lt;shell-escape&gt;</literal><anchor id="shell-escape"/>
(default: !)
</term>
<listitem>
<para>
Asks for an external Unix command and executes it.  The <link
linkend="wait-key">$wait_key</link> can be used to control whether Mutt
will wait for a key to be pressed when the command returns (presumably
to let the user read the output of the command), based on the return
status of the named command. If no command is given, an interactive
shell is executed.
</para>
</listitem>
</varlistentry>

<varlistentry>
<term>
<literal>&lt;toggle-quoted&gt;</literal><anchor id="toggle-quoted"/>
(default: T)
</term>
<listitem>
<para>
The pager uses the <link linkend="quote-regexp">$quote_regexp</link>
variable to detect quoted text when displaying the body of the message.
This function toggles the display of the quoted material in the message.
It is particularly useful when being interested in just the response and
there is a large amount of quoted text in the way.
</para>
</listitem>
</varlistentry>

<varlistentry>
<term>
<literal>&lt;skip-quoted&gt;</literal><anchor id="skip-quoted"/>
(default: S)
</term>
<listitem>
<para>
This function will go to the next line of non-quoted text which comes
after a line of quoted text in the internal pager.
</para>
</listitem>
</varlistentry>

</variablelist>

</sect2>

</sect1>

<sect1 id="sending">
<title>Sending Mail</title>

<sect2 id="sending-intro">
<title>Introduction</title>

<para>
The bindings shown in <xref linkend="tab-key-send"/> are available in
the <emphasis>index</emphasis> and <emphasis>pager</emphasis> to start a
new message.
</para>

<table id="tab-key-send">
<title>Most common mail sending keys</title>
<tgroup cols="3">
<thead>
<row><entry>Key</entry><entry>Function</entry><entry>Description</entry></row>
</thead>
<tbody>
<row><entry>m</entry><entry><literal>&lt;compose&gt;</literal></entry><entry>compose a new message</entry></row>
<row><entry>r</entry><entry><literal>&lt;reply&gt;</literal></entry><entry>reply to sender</entry></row>
<row><entry>g</entry><entry><literal>&lt;group-reply&gt;</literal></entry><entry>reply to all recipients</entry></row>
<row><entry>L</entry><entry><literal>&lt;list-reply&gt;</literal></entry><entry>reply to mailing list address</entry></row>
<row><entry>f</entry><entry><literal>&lt;forward&gt;</literal></entry><entry>forward message</entry></row>
<row><entry>b</entry><entry><literal>&lt;bounce&gt;</literal></entry><entry>bounce (remail) message</entry></row>
<row><entry>Esc k</entry><entry><literal>&lt;mail-key&gt;</literal></entry><entry>mail a PGP public key to someone</entry></row>
</tbody>
</tgroup>
</table>

<para>
<emphasis>Bouncing</emphasis> a message sends the message as-is to the
recipient you specify.  <emphasis>Forwarding</emphasis> a message allows
you to add comments or modify the message you are forwarding.  These
items are discussed in greater detail in the next section <quote><link
linkend="forwarding-mail">Forwarding and Bouncing Mail</link>.</quote>
</para>

<para>
Mutt will then enter the <emphasis>compose</emphasis> menu and prompt
you for the recipients to place on the <quote>To:</quote> header field
when you hit <literal>m</literal> to start a new message. Next, it will
ask you for the <quote>Subject:</quote> field for the message, providing
a default if you are replying to or forwarding a message. You again have
the chance to adjust recipients, subject, and security settings right
before actually sending the message. See also <link
linkend="askcc">$askcc</link>, <link linkend="askbcc">$askbcc</link>,
<link linkend="autoedit">$autoedit</link>, <link
linkend="bounce">$bounce</link>, <link
linkend="fast-reply">$fast_reply</link>, and <link
linkend="include">$include</link> for changing how and if Mutt asks
these questions.
</para>

<para>
When replying, Mutt fills these fields with proper values depending on
the reply type.  The types of replying supported are:
</para>

<variablelist>
<varlistentry>
<term>Simple reply</term>
<listitem>
<para>
Reply to the author directly.
</para>
</listitem>
</varlistentry>
<varlistentry>
<term>Group reply</term>
<listitem>
<para>
Reply to the author as well to all recipients except you; this consults
<link linkend="alternates"><command>alternates</command></link>.
</para>
</listitem>
</varlistentry>
<varlistentry>
<term>List reply</term>
<listitem>
<para>
Reply to all mailing list addresses found, either specified via
configuration or auto-detected.  See <xref linkend="lists"/> for
details.
</para>
</listitem>
</varlistentry>
</variablelist>

<para>
After getting recipients for new messages, forwards or replies, Mutt
will then automatically start your <link linkend="editor">$editor</link>
on the message body. If the <link
linkend="edit-headers">$edit_headers</link> variable is set, the headers
will be at the top of the message in your editor; the message body
should start on a new line after the existing blank line at the end of
headers.  Any messages you are replying to will be added in sort order
to the message, with appropriate
<link linkend="attribution">$attribution</link>, <link
linkend="indent-string">$indent_string</link> and <link
linkend="post-indent-string">$post_indent_string</link>.  When
forwarding a message, if the <link
linkend="mime-forward">$mime_forward</link> variable is unset, a copy of
the forwarded message will be included.  If you have specified a <link
linkend="signature">$signature</link>, it will be appended to the
message.
</para>

<para>
Once you have finished editing the body of your mail message, you are
returned to the <emphasis>compose</emphasis> menu providing the
functions shown in <xref linkend="tab-func-compose"/> to modify, send or
postpone the message.
</para>

<table id="tab-func-compose">
<title>Most common compose menu keys</title>
<tgroup cols="3">
<thead>
<row><entry>Key</entry><entry>Function</entry><entry>Description</entry></row>
</thead>
<tbody>
<row><entry>a</entry><entry><literal>&lt;attach-file&gt;</literal></entry><entry>attach a file</entry></row>
<row><entry>A</entry><entry><literal>&lt;attach-message&gt;</literal></entry><entry>attach message(s) to the message</entry></row>
<row><entry>Esc k</entry><entry><literal>&lt;attach-key&gt;</literal></entry><entry>attach a PGP public key</entry></row>
<row><entry>d</entry><entry><literal>&lt;edit-description&gt;</literal></entry><entry>edit description on attachment</entry></row>
<row><entry>D</entry><entry><literal>&lt;detach-file&gt;</literal></entry><entry>detach a file</entry></row>
<row><entry>t</entry><entry><literal>&lt;edit-to&gt;</literal></entry><entry>edit the To field</entry></row>
<row><entry>Esc f</entry><entry><literal>&lt;edit-from&gt;</literal></entry><entry>edit the From field</entry></row>
<row><entry>r</entry><entry><literal>&lt;edit-reply-to&gt;</literal></entry><entry>edit the Reply-To field</entry></row>
<row><entry>c</entry><entry><literal>&lt;edit-cc&gt;</literal></entry><entry>edit the Cc field</entry></row>
<row><entry>b</entry><entry><literal>&lt;edit-bcc&gt;</literal></entry><entry>edit the Bcc field</entry></row>
<row><entry>y</entry><entry><literal>&lt;send-message&gt;</literal></entry><entry>send the message</entry></row>
<row><entry>s</entry><entry><literal>&lt;edit-subject&gt;</literal></entry><entry>edit the Subject</entry></row>
<row><entry>S</entry><entry><literal>&lt;smime-menu&gt;</literal></entry><entry>select S/MIME options</entry></row>
<row><entry>f</entry><entry><literal>&lt;edit-fcc&gt;</literal></entry><entry>specify an <quote>Fcc</quote> mailbox</entry></row>
<row><entry>p</entry><entry><literal>&lt;pgp-menu&gt;</literal></entry><entry>select PGP options</entry></row>
<row><entry>P</entry><entry><literal>&lt;postpone-message&gt;</literal></entry><entry>postpone this message until later</entry></row>
<row><entry>q</entry><entry><literal>&lt;quit&gt;</literal></entry><entry>quit (abort) sending the message</entry></row>
<row><entry>w</entry><entry><literal>&lt;write-fcc&gt;</literal></entry><entry>write the message to a folder</entry></row>
<row><entry>i</entry><entry><literal>&lt;ispell&gt;</literal></entry><entry>check spelling (if available on your system)</entry></row>
<row><entry>^F</entry><entry><literal>&lt;forget-passphrase&gt;</literal></entry><entry>wipe passphrase(s) from memory</entry></row>
</tbody>
</tgroup>
</table>

<para>
The compose menu is also used to edit the attachments for a message
which can be either files or other messages. The
<literal>&lt;attach-message&gt;</literal> function to will prompt you
for a folder to attach messages from. You can now tag messages in that
folder and they will be attached to the message you are sending.
</para>

<note>
<para>
Note that certain operations like composing a new mail, replying,
forwarding, etc. are not permitted when you are in that folder. The %r
in <link linkend="status-format">$status_format</link> will change to a
<quote>A</quote> to indicate that you are in attach-message mode.
</para>
</note>

</sect2>

<sect2 id="edit-header">
<title>Editing the Message Header</title>

<para>
When editing the header because of <link
linkend="edit-headers">$edit_headers</link> being set, there are a
several pseudo headers available which will not be included in sent
messages but trigger special Mutt behavior.
</para>

<sect3 id="fcc-header">
<title>Fcc: Pseudo Header</title>

<para>
If you specify
</para>

<para>
<literal>Fcc:</literal> <emphasis>filename</emphasis>
</para>

<para>
as a header, Mutt will pick up <emphasis>filename</emphasis> just as if
you had used the <literal>&lt;edit-fcc&gt;</literal> function in the
<emphasis>compose</emphasis> menu.  It can later be changed from the
compose menu.
</para>

</sect3>

<sect3 id="attach-header">
<title>Attach: Pseudo Header</title>

<para>
You can also attach files to your message by specifying
</para>

<para>
<literal>Attach:</literal> <emphasis>filename</emphasis>
[ <emphasis>description</emphasis> ]
</para>

<para>
where <emphasis>filename</emphasis> is the file to attach and
<emphasis>description</emphasis> is an optional string to use as the
description of the attached file. Spaces in filenames have to be escaped
using backslash (<quote>\</quote>).  The file can be removed as well as
more added from the compose menu.
</para>

</sect3>

<sect3 id="pgp-header">
<title>Pgp: Pseudo Header</title>

<para>
If you want to use PGP, you can specify
</para>

<para>
<literal>Pgp:</literal> [ <literal>E</literal> | <literal>S</literal> | <literal>S</literal><emphasis>&lt;id&gt;</emphasis> ]

</para>

<para>
<quote>E</quote> selects encryption, <quote>S</quote> selects signing
and <quote>S&lt;id&gt;</quote> selects signing with the given key,
setting <link linkend="pgp-sign-as">$pgp_sign_as</link> permanently. The
selection can later be changed in the compose menu.
</para>

</sect3>

<sect3 id="in-reply-to-header">
<title>In-Reply-To: Header</title>

<para>
When replying to messages, the <emphasis>In-Reply-To:</emphasis> header
contains the Message-Id of the message(s) you reply to. If you remove or
modify its value, Mutt will not generate a
<emphasis>References:</emphasis> field, which allows you to create a new
message thread, for example to create a new message to a mailing list
without having to enter the mailing list's address.
</para>

<para>
If you intend to start a new thread by replying, please make really sure
you remove the <emphasis>In-Reply-To:</emphasis> header in your
editor. Otherwise, though you'll produce a technically valid reply, some
netiquette guardians will be annoyed by this so-called <quote>thread
hijacking</quote>.
</para>

</sect3>

</sect2>

<sect2 id="sending-crypto">
<title>Sending Cryptographically Signed/Encrypted Messages</title>

<para>
If you have told Mutt to PGP or S/MIME encrypt a message, it will guide
you through a key selection process when you try to send the message.
Mutt will not ask you any questions about keys which have a certified
user ID matching one of the message recipients' mail addresses.
However, there may be situations in which there are several keys, weakly
certified user ID fields, or where no matching keys can be found.
</para>

<para>
In these cases, you are dropped into a menu with a list of keys from
which you can select one.  When you quit this menu, or Mutt can't find
any matching keys, you are prompted for a user ID.  You can, as usually,
abort this prompt using <literal>^G</literal>.  When you do so, Mutt
will return to the compose screen.
</para>

<para>
Once you have successfully finished the key selection, the message will
be encrypted using the selected public keys when sent out.
</para>

<para>
Most fields of the entries in the key selection menu (see also <link
linkend="pgp-entry-format">$pgp_entry_format</link>) have obvious
meanings.  But some explanations on the capabilities, flags, and
validity fields are in order.
</para>

<para>
The flags sequence (<quote>%f</quote>) will expand to one of the flags
in <xref linkend="tab-pgp-menuflags"/>.
</para>

<table id="tab-pgp-menuflags">
<title>PGP key menu flags</title>
<tgroup cols="2">
<thead>
<row><entry>Flag</entry><entry>Description</entry></row>
</thead>
<tbody>
<row><entry>R</entry><entry>The key has been revoked and can't be used.</entry></row>
<row><entry>X</entry><entry>The key is expired and can't be used.</entry></row>
<row><entry>d</entry><entry>You have marked the key as disabled.</entry></row>
<row><entry>c</entry><entry>There are unknown critical self-signature packets.</entry></row>
</tbody>
</tgroup>
</table>

<para>
The capabilities field (<quote>%c</quote>) expands to a two-character
sequence representing a key's capabilities.  The first character gives
the key's encryption capabilities: A minus sign (<quote>-</quote>) means
that the key cannot be used for encryption.  A dot (<quote>.</quote>)
means that it's marked as a signature key in one of the user IDs, but
may also be used for encryption.  The letter <quote>e</quote> indicates
that this key can be used for encryption.
</para>

<para>
The second character indicates the key's signing capabilities.  Once
again, a <quote>-</quote> implies <quote>not for signing</quote>,
<quote>.</quote> implies that the key is marked as an encryption key in
one of the user-ids, and <quote>s</quote> denotes a key which can be
used for signing.
</para>

<para>
Finally, the validity field (<quote>%t</quote>) indicates how
well-certified a user-id is.  A question mark (<quote>?</quote>)
indicates undefined validity, a minus character (<quote>-</quote>) marks
an untrusted association, a space character means a partially trusted
association, and a plus character (<quote>+</quote>) indicates complete
validity.
</para>

</sect2>

<sect2 id="ff">
<title>Sending Format=Flowed Messages</title>

<sect3 id="ff-concept">
<title>Concept</title>

<para>
<literal>format=flowed</literal>-style messages (or
<literal>f=f</literal> for short) are <literal>text/plain</literal>
messages that consist of paragraphs which a receiver's mail client may
reformat to its own needs which mostly means to customize line lengths
regardless of what the sender sent. Technically this is achieved by
letting lines of a <quote>flowable</quote> paragraph end in spaces
except for the last line.
</para>

<para>
While for text-mode clients like Mutt it's the best way to assume only a
standard 80x25 character cell terminal, it may be desired to let the
receiver decide completely how to view a message.
</para>

</sect3>

<sect3 id="ff-support">
<title>Mutt Support</title>

<para>
Mutt only supports setting the required <literal>format=flowed</literal>
MIME parameter on outgoing messages if the <link
linkend="text-flowed">$text_flowed</link> variable is set, specifically
it does not add the trailing spaces.
</para>

<para>
After editing the initial message text and before entering the compose
menu, Mutt properly space-stuffs the message.
<emphasis>Space-stuffing</emphasis> is required by RfC3676 defining
<literal>format=flowed</literal> and means to prepend a space to:
</para>

<itemizedlist>
<listitem><para>all lines starting with a space</para></listitem>
<listitem><para>lines starting with the word
<quote><literal>From</literal></quote> followed by
space</para></listitem>
<listitem><para>all lines starting with
<quote><literal>&gt;</literal></quote> which is not intended to be a
quote character</para></listitem>
</itemizedlist>

<note>
<para>
Mutt only supports space-stuffing for the first two types of lines but
not for the third: It is impossible to safely detect whether a leading
<literal>&gt;</literal> character starts a quote or not. Furthermore,
Mutt only applies space-stuffing <emphasis>once</emphasis> after the
initial edit is finished.
</para>
</note>

<para>
All leading spaces are to be removed by receiving clients to restore the
original message prior to further processing.
</para>

</sect3>

<sect3 id="ff-editor">
<title>Editor Considerations</title>

<para>
As Mutt provides no additional features to compose
<literal>f=f</literal> messages, it's completely up to the user and his
editor to produce proper messages. Please consider your editor's
documentation if you intend to send <literal>f=f</literal> messages.
</para>

<para>
Please note that when editing messages from the compose menu several
times before really sending a mail, it's up to the user to ensure that
the message is properly space-stuffed.
</para>

<para>
For example, <emphasis>vim</emphasis> provides the <literal>w</literal>
flag for its <literal>formatoptions</literal> setting to assist in
creating <literal>f=f</literal> messages, see <literal>:help
fo-table</literal> for details.
</para>

</sect3>

</sect2>

</sect1>

<sect1 id="forwarding-mail">
<title>Forwarding and Bouncing Mail</title>

<para>
Bouncing and forwarding let you send an existing message to recipients
that you specify. Bouncing a message sends a verbatim copy of a message
to alternative addresses as if they were the message's original
recipients specified in the Bcc header.  Forwarding a message, on the
other hand, allows you to modify the message before it is resent (for
example, by adding your own comments). Bouncing is done using the
<literal>&lt;bounce&gt;</literal> function and forwarding using the
<literal>&lt;forward&gt;</literal> function bound to <quote>b</quote>
and <quote>f</quote> respectively.
</para>

<para>
Forwarding can be done by including the original message in the new
message's body (surrounded by indicating lines) or including it as a
MIME attachment, depending on the value of the <link
linkend="mime-forward">$mime_forward</link> variable.  Decoding of
attachments, like in the pager, can be controlled by the <link
linkend="forward-decode">$forward_decode</link> and <link
linkend="mime-forward-decode">$mime_forward_decode</link> variables,
respectively.  The desired forwarding format may depend on the content,
therefore <link linkend="mime-forward">$mime_forward</link> is a
quadoption which, for example, can be set to <quote>ask-no</quote>.
</para>

<para>
The inclusion of headers is controlled by the current setting of the
<link linkend="weed">$weed</link> variable, unless <link
linkend="mime-forward">$mime_forward</link> is set.
</para>

<para>
Editing the message to forward follows the same procedure as sending or
replying to a message does.
</para>

</sect1>

<sect1 id="postponing-mail">
<title>Postponing Mail</title>

<para>
At times it is desirable to delay sending a message that you have
already begun to compose.  When the
<literal>&lt;postpone-message&gt;</literal> function is used in the
<emphasis>compose</emphasis> menu, the body of your message and
attachments are stored in the mailbox specified by the <link
linkend="postponed">$postponed</link> variable.  This means that you can
recall the message even if you exit Mutt and then restart it at a later
time.
</para>

<para>
Once a message is postponed, there are several ways to resume it.  From
the command line you can use the <quote>-p</quote> option, or if you
compose a new message from the <emphasis>index</emphasis> or
<emphasis>pager</emphasis> you will be prompted if postponed messages
exist.  If multiple messages are currently postponed, the
<emphasis>postponed</emphasis> menu will pop up and you can select which
message you would like to resume.
</para>

<note>
<para>
If you postpone a reply to a message, the reply setting of the message
is only updated when you actually finish the message and send it.  Also,
you must be in the same folder with the message you replied to for the
status of the message to be updated.
</para>
</note>

<para>
See also the <link linkend="postpone">$postpone</link> quad-option.
</para>

</sect1>

</chapter>

<chapter id="configuration">
<title>Configuration</title>

<sect1 id="configuration-files">
<title>Location of Initialization Files</title>

<para>
While the default configuration (or <quote>preferences</quote>) make
Mutt usable right out of the box, it is often desirable to tailor Mutt
to suit your own tastes. When Mutt is first invoked, it will attempt to
read the <quote>system</quote> configuration file (defaults set by your
local system administrator), unless the <quote>-n</quote> <link
linkend="commandline">command line</link> option is specified.  This
file is typically <literal>/usr/local/share/mutt/Muttrc</literal> or
<literal>/etc/Muttrc</literal>. Mutt will next look for a file named
<literal>.muttrc</literal> in your home directory.  If this file does
not exist and your home directory has a subdirectory named
<literal>.mutt</literal>, Mutt tries to load a file named
<literal>.mutt/muttrc</literal>.
</para>

<para>
<literal>.muttrc</literal> is the file where you will usually place your
<link linkend="commands">commands</link> to configure Mutt.
</para>

<para>
In addition, Mutt supports version specific configuration files that are
parsed instead of the default files as explained above.  For instance,
if your system has a <literal>Muttrc-0.88</literal> file in the system
configuration directory, and you are running version 0.88 of Mutt, this
file will be sourced instead of the <literal>Muttrc</literal> file.  The
same is true of the user configuration file, if you have a file
<literal>.muttrc-0.88.6</literal> in your home directory, when you run
Mutt version 0.88.6, it will source this file instead of the default
<literal>.muttrc</literal> file.  The version number is the same which
is visible using the <quote>-v</quote> <link
linkend="commandline">command line</link> switch or using the
<literal>show-version</literal> key (default: V) from the index menu.
</para>

</sect1>

<sect1 id="muttrc-syntax" xreflabel="Syntax of Initialization Files">
<title>Syntax of Initialization Files</title>

<para>
An initialization file consists of a series of <link
linkend="commands">commands</link>.  Each line of the file may contain
one or more commands.  When multiple commands are used, they must be
separated by a semicolon (<quote>;</quote>).
</para>

<example id="ex-rc-multiple-cmds">
<title>Multiple configuration commands per line</title>
<screen>
set realname='Mutt user' ; ignore x-
</screen>
</example>

<para>
The hash mark, or pound sign (<quote>#</quote>), is used as a
<quote>comment</quote> character. You can use it to annotate your
initialization file. All text after the comment character to the end of
the line is ignored.
</para>

<example id="ex-ec-comment">
<title>Commenting configuration files</title>
<screen>
my_hdr X-Disclaimer: Why are you listening to me? <emphasis role="comment"># This is a comment</emphasis>
</screen>
</example>

<para>
Single quotes (<quote>'</quote>) and double quotes (<quote>"</quote>)
can be used to quote strings which contain spaces or other special
characters.  The difference between the two types of quotes is similar
to that of many popular shell programs, namely that a single quote is
used to specify a literal string (one that is not interpreted for shell
variables or quoting with a backslash [see next paragraph]), while
double quotes indicate a string for which should be evaluated.  For
example, backticks are evaluated inside of double quotes, but
<emphasis>not</emphasis> for single quotes.
</para>

<para>
<quote>\</quote> quotes the next character, just as in shells such as
bash and zsh.  For example, if want to put quotes <quote>"</quote>
inside of a string, you can use <quote>\</quote> to force the next
character to be a literal instead of interpreted character.
</para>

<example id="ex-rc-quote">
<title>Escaping quotes in configuration files</title>
<screen>
set realname="Michael \"MuttDude\" Elkins"
</screen>
</example>

<para>
<quote>\\</quote> means to insert a literal <quote>\</quote> into the line.
<quote>\n</quote> and <quote>\r</quote> have their usual C meanings of linefeed and
carriage-return, respectively.
</para>

<para>
A <quote>\</quote> at the end of a line can be used to split commands
over multiple lines as it <quote>escapes</quote> the line end, provided
that the split points don't appear in the middle of command names. Lines
are first concatenated before interpretation so that a multi-line can be
commented by commenting out the first line only.
</para>

<example id="ex-rc-split">
<title>Splitting long configuration commands over several lines</title>
<screen>
set status_format="some very \
long value split \
over several lines"
</screen>
</example>

<para>
It is also possible to substitute the output of a Unix command in an
initialization file.  This is accomplished by enclosing the command in
backticks (``). In <xref linkend="ex-rc-backtick"/>, the output of the
Unix command <quote>uname -a</quote> will be substituted before the line
is parsed.  Since initialization files are line oriented, only the first
line of output from the Unix command will be substituted.
</para>

<example id="ex-rc-backtick">
<title>Using external command's output in configuration files</title>
<screen>
my_hdr X-Operating-System: `uname -a`
</screen>
</example>

<para>
Both environment variables and Mutt variables can be accessed by
prepending <quote>$</quote> to the name of the variable. For example,
</para>

<example id="ex-rc-env">
<title>Using environment variables in configuration files</title>
<screen>
set record=+sent_on_$HOSTNAME
</screen>
</example>

<para>
will cause Mutt to save outgoing messages to a folder named
<quote>sent_on_kremvax</quote> if the environment variable
<literal>$HOSTNAME</literal> is set to <quote>kremvax.</quote> (See
<link linkend="record">$record</link> for details.)
</para>

<para>
Mutt expands the variable when it is assigned, not when it is used. If
the value of a variable on the right-hand side of an assignment changes
after the assignment, the variable on the left-hand side will not be
affected.
</para>

<para>
The commands understood by Mutt are explained in the next paragraphs.
For a complete list, see the <link linkend="commands">command
reference</link>.
</para>

<para>
All configuration files are expected to be in the current locale as
specified by the <link linkend="charset">$charset</link> variable which
doesn't have a default value since it's determined by Mutt at startup.
If a configuration file is not encoded in the same character set the
<link linkend="config-charset">$config_charset</link> variable should be
used: all lines starting with the next are recoded from <link
linkend="config-charset">$config_charset</link> to <link
linkend="charset">$charset</link>.
</para>

<para>
This mechanism should be avoided if possible as it has the following
implications:
</para>

<itemizedlist>

<listitem><para>These variables should be set early in a configuration
file with <link linkend="charset">$charset</link> preceding <link
linkend="config-charset">$config_charset</link> so Mutt knows what
character set to convert to.</para></listitem>

<listitem><para>If <link linkend="config-charset">$config_charset</link>
is set, it should be set in each configuration file because the value is
global and <emphasis>not</emphasis> per configuration
file.</para></listitem>

<listitem><para>Because Mutt first recodes a line before it attempts to
parse it, a conversion introducing question marks or other characters as
part of errors (unconvertable characters, transliteration) may introduce
syntax errors or silently change the meaning of certain tokens
(e.g. inserting question marks into regular
expressions).</para></listitem>

</itemizedlist>

</sect1>

<sect1 id="addrgroup">
<title>Address Groups</title>

<para>Usage:</para>

<cmdsynopsis>
<command>group</command>
<arg choice="opt" rep="repeat">
<option>-group</option>
<replaceable class="parameter">name</replaceable>
</arg>
<group choice="req">
<arg choice="plain" rep="repeat">
<option>-rx</option>
<replaceable class="parameter">expr</replaceable>
</arg>
<arg choice="plain" rep="repeat">
<option>-addr</option>
<replaceable class="parameter">expr</replaceable>
</arg>
</group>

<command>ungroup</command>
<arg choice="opt" rep="repeat">
<option>-group</option>
<replaceable class="parameter">name</replaceable>
</arg>
<group choice="req">
<arg choice="plain">
<replaceable class="parameter">*</replaceable>
</arg>
<arg choice="plain" rep="repeat">
<option>-rx</option>
<replaceable class="parameter">expr</replaceable>
</arg>
<arg choice="plain" rep="repeat">
<option>-addr</option>
<replaceable class="parameter">expr</replaceable>
</arg>
</group>
</cmdsynopsis>

<para>
Mutt supports grouping addresses logically into named groups. An address
or address pattern can appear in several groups at the same time. These
groups can be used in <link linkend="patterns">patterns</link> (for searching, limiting and tagging) and
in hooks by using group patterns. This can be useful to classify mail
and take certain actions depending on in what groups the message is.
For example, the mutt user's mailing list would fit into the categories
<quote>mailing list</quote> and <quote>mutt-related</quote>. Using <link
linkend="send-hook"><literal>send-hook</literal></link>, the sender can
be set to a dedicated one for writing mailing list messages, and the
signature could be set to a mutt-related one for writing to a mutt list
&mdash; for other lists, the list sender setting still applies but a
different signature can be selected. Or, given a group only containing
recipients known to accept encrypted mail,
<quote>auto-encryption</quote> can be achieved easily.
</para>

<para>
The <command>group</command> command is used to directly add either
addresses or regular expressions to the specified group or groups. The
different categories of arguments to the <command>group</command>
command can be in any order. The flags <literal>-rx</literal> and
<literal>-addr</literal> specify what the following strings (that cannot
begin with a hyphen) should be interpreted as: either a regular
expression or an email address, respectively.
</para>

<para>
These address groups can also be created implicitly by the <link
linkend="alias"><command>alias</command></link>, <link
linkend="lists"><command>lists</command></link>, <link
linkend="lists"><command>subscribe</command></link> and <link
linkend="alternates"><command>alternates</command></link> commands by
specifying the optional <literal>-group</literal> option. For example,
</para>

<screen>
alternates -group me address1 address2
alternates -group me -group work address3
</screen>

<para>
would create a group named <quote>me</quote> which contains all your
addresses and a group named <quote>work</quote> which contains only your
work address <emphasis>address3</emphasis>. Besides many other
possibilities, this could be used to automatically mark your own
messages in a mailing list folder as read or use a special signature for
work-related messages.
</para>

<para>
The <command>ungroup</command> command is used to remove addresses or
regular expressions from the specified group or groups. The syntax is
similar to the <command>group</command> command, however the special
character <literal>*</literal> can be used to empty a group of all of
its contents. As soon as a group gets empty because all addresses and
regular expressions have been removed, it'll internally be removed, too
(i.e. there cannot be an empty group). When removing regular expressions
from a group, the pattern must be specified exactly as given to the
<command>group</command> command or <literal>-group</literal> argument.
</para>

</sect1>

<sect1 id="alias">
<title>Defining/Using Aliases</title>

<para>Usage:</para>

<cmdsynopsis>
<command>alias</command>
<arg choice="opt" rep="repeat">
<option>-group</option>
<replaceable class="parameter">name</replaceable>
</arg>
<arg choice="plain">
<replaceable class="parameter">key</replaceable>
</arg>
<arg choice="plain">
<replaceable class="parameter">address</replaceable>
</arg>
<arg choice="opt" rep="repeat">
<replaceable class="parameter">address</replaceable>
</arg>

<command>unalias</command>
<arg choice="opt" rep="repeat">
<option>-group</option>
<replaceable>name</replaceable>
</arg>
<group choice="req">
<arg choice="plain">
<replaceable class="parameter">*</replaceable>
</arg>
<arg choice="plain" rep="repeat">
<replaceable class="parameter">key</replaceable>
</arg>
</group>
</cmdsynopsis>

<para>
It's usually very cumbersome to remember or type out the address of
someone you are communicating with.  Mutt allows you to create
<quote>aliases</quote> which map a short string to a full address.
</para>

<note>
<para>
If you want to create an alias for more than one address, you
<emphasis>must</emphasis> separate the addresses with a comma
(<quote>,</quote>).
</para>
</note>

<para>
The optional <literal>-group</literal> argument to
<command>alias</command> causes the aliased address(es) to be added to
the named <emphasis>group</emphasis>.
</para>

<para>
To remove an alias or aliases (<quote>*</quote> means all aliases):
</para>

<screen>
alias muttdude me@cs.hmc.edu (Michael Elkins)
alias theguys manny, moe, jack
</screen>

<para>
Unlike other mailers, Mutt doesn't require aliases to be defined in a
special file.  The <command>alias</command> command can appear anywhere
in a configuration file, as long as this file is <link
linkend="source"><command>source</command>d</link>.  Consequently, you
can have multiple alias files, or you can have all aliases defined in
your <literal>.muttrc</literal>.
</para>

<para>
On the other hand, the <link
linkend="create-alias"><literal>&lt;create-alias&gt;</literal></link>
function can use only one file, the one pointed to by the <link
linkend="alias-file">$alias_file</link> variable (which is
<literal>~/.muttrc</literal> by default). This file is not special
either, in the sense that Mutt will happily append aliases to any file,
but in order for the new aliases to take effect you need to explicitly
<link linkend="source"><command>source</command></link> this file too.
</para>

<example id="ex-alias-external">
<title>Configuring external alias files</title>
<screen>
source /usr/local/share/Mutt.aliases
source ~/.mail_aliases
set alias_file=~/.mail_aliases
</screen>
</example>

<para>
To use aliases, you merely use the alias at any place in Mutt where Mutt
prompts for addresses, such as the <emphasis>To:</emphasis> or
<emphasis>Cc:</emphasis> prompt.  You can also enter aliases in your
editor at the appropriate headers if you have the <link
linkend="edit-headers">$edit_headers</link> variable set.
</para>

<para>
In addition, at the various address prompts, you can use the tab
character to expand a partial alias to the full alias.  If there are
multiple matches, Mutt will bring up a menu with the matching aliases.
In order to be presented with the full list of aliases, you must hit tab
without a partial alias, such as at the beginning of the prompt or after
a comma denoting multiple addresses.
</para>

<para>
In the alias menu, you can select as many aliases as you want with the
<literal>select-entry</literal> key (default: &lt;Return&gt;), and use
the <emphasis>exit</emphasis> key (default: q) to return to the address
prompt.
</para>

</sect1>

<sect1 id="bind">
<title>Changing the Default Key Bindings</title>

<para>Usage:</para>

<cmdsynopsis>
<command>bind</command>
<arg choice="plain">
<replaceable class="parameter">map</replaceable>
</arg>
<arg choice="plain">
<replaceable class="parameter">key</replaceable>
</arg>
<arg choice="plain">
<replaceable class="parameter">function</replaceable>
</arg>
</cmdsynopsis>

<para>
This command allows you to change the default key bindings (operation
invoked when pressing a key).
</para>

<para>
<emphasis>map</emphasis> specifies in which menu the binding belongs.
Multiple maps may be specified by separating them with commas (no
additional whitespace is allowed). The currently defined maps are:
</para>

<anchor id="maps"/>
<variablelist>

<varlistentry>
<term>generic</term>
<listitem>
<para>
This is not a real menu, but is used as a fallback for all of the other
menus except for the pager and editor modes.  If a key is not defined in
another menu, Mutt will look for a binding to use in this menu.  This
allows you to bind a key to a certain function in multiple menus instead
of having multiple <command>bind</command> statements to accomplish the
same task.
</para>
</listitem>
</varlistentry>
<varlistentry>
<term>alias</term>
<listitem>
<para>
The alias menu is the list of your personal aliases as defined in your
<literal>.muttrc</literal>.  It is the mapping from a short alias name
to the full email address(es) of the recipient(s).
</para>
</listitem>
</varlistentry>
<varlistentry>
<term>attach</term>
<listitem>
<para>
The attachment menu is used to access the attachments on received
messages.
</para>
</listitem>
</varlistentry>
<varlistentry>
<term>browser</term>
<listitem>
<para>
The browser is used for both browsing the local directory structure, and
for listing all of your incoming mailboxes.
</para>
</listitem>
</varlistentry>
<varlistentry>
<term>editor</term>
<listitem>
<para>
The editor is used to allow the user to enter a single line of text, such as
the <emphasis>To</emphasis> or <emphasis>Subject</emphasis> prompts in the
<literal>compose</literal> menu.
</para>
</listitem>
</varlistentry>
<varlistentry>
<term>index</term>
<listitem>
<para>
The index is the list of messages contained in a mailbox.
</para>
</listitem>
</varlistentry>
<varlistentry>
<term>compose</term>
<listitem>
<para>
The compose menu is the screen used when sending a new message.
</para>
</listitem>
</varlistentry>
<varlistentry>
<term>pager</term>
<listitem>
<para>
The pager is the mode used to display message/attachment data, and help
listings.
</para>
</listitem>
</varlistentry>
<varlistentry>
<term>pgp</term>
<listitem>
<para>
The pgp menu is used to select the OpenPGP keys used to encrypt outgoing
messages.
</para>
</listitem>
</varlistentry>
<varlistentry>
<term>smime</term>
<listitem>
<para>
The smime menu is used to select the OpenSSL certificates used to
encrypt outgoing messages.
</para>
</listitem>
</varlistentry>
<varlistentry>
<term>postpone</term>
<listitem>
<para>
The postpone menu is similar to the index menu, except is used when
recalling a message the user was composing, but saved until later.
</para>
</listitem>
</varlistentry>
<varlistentry>
<term>query</term>
<listitem>
<para>
The query menu is the browser for results returned by <link
linkend="query-command">$query_command</link>.
</para>
</listitem>
</varlistentry>
<varlistentry>
<term>mix</term>
<listitem>
<para>
The mixmaster screen is used to select remailer options for outgoing
messages (if Mutt is compiled with Mixmaster support).
</para>
</listitem>
</varlistentry>
</variablelist>

<para>
<emphasis>key</emphasis> is the key (or key sequence) you wish to bind.
To specify a control character, use the sequence
<emphasis>\Cx</emphasis>, where <emphasis>x</emphasis> is the letter of
the control character (for example, to specify control-A use
<quote>\Ca</quote>).  Note that the case of <emphasis>x</emphasis> as
well as <emphasis>\C</emphasis> is ignored, so that
<emphasis>\CA</emphasis>, <emphasis>\Ca</emphasis>,
<emphasis>\cA</emphasis> and <emphasis>\ca</emphasis> are all
equivalent.  An alternative form is to specify the key as a three digit
octal number prefixed with a <quote>\</quote> (for example
<emphasis>\177</emphasis> is equivalent to <emphasis>\c?</emphasis>). In
addition, <emphasis>key</emphasis> may be a symbolic name as shown in
<xref linkend="tab-key-names"/>.
</para>

<table id="tab-key-names">
<title>Symbolic key names</title>
<tgroup cols="2">
<thead>
<row><entry>Symbolic name</entry><entry>Meaning</entry></row>
</thead>
<tbody>
<row><entry>\t</entry><entry>tab</entry></row>
<row><entry>&lt;tab&gt;</entry><entry>tab</entry></row>
<row><entry>&lt;backtab&gt;</entry><entry>backtab / shift-tab</entry></row>
<row><entry>\r</entry><entry>carriage return</entry></row>
<row><entry>\n</entry><entry>newline</entry></row>
<row><entry>\e</entry><entry>escape</entry></row>
<row><entry>&lt;esc&gt;</entry><entry>escape</entry></row>
<row><entry>&lt;up&gt;</entry><entry>up arrow</entry></row>
<row><entry>&lt;down&gt;</entry><entry>down arrow</entry></row>
<row><entry>&lt;left&gt;</entry><entry>left arrow</entry></row>
<row><entry>&lt;right&gt;</entry><entry>right arrow</entry></row>
<row><entry>&lt;pageup&gt;</entry><entry>Page Up</entry></row>
<row><entry>&lt;pagedown&gt;</entry><entry>Page Down</entry></row>
<row><entry>&lt;backspace&gt;</entry><entry>Backspace</entry></row>
<row><entry>&lt;delete&gt;</entry><entry>Delete</entry></row>
<row><entry>&lt;insert&gt;</entry><entry>Insert</entry></row>
<row><entry>&lt;enter&gt;</entry><entry>Enter</entry></row>
<row><entry>&lt;return&gt;</entry><entry>Return</entry></row>
<row><entry>&lt;home&gt;</entry><entry>Home</entry></row>
<row><entry>&lt;end&gt;</entry><entry>End</entry></row>
<row><entry>&lt;space&gt;</entry><entry>Space bar</entry></row>
<row><entry>&lt;f1&gt;</entry><entry>function key 1</entry></row>
<row><entry>&lt;f10&gt;</entry><entry>function key 10</entry></row>
</tbody>
</tgroup>
</table>

<para>
<emphasis>key</emphasis> does not need to be enclosed in quotes unless
it contains a space (<quote>&nbsp;</quote>) or semi-colon
(<quote>;</quote>).
</para>

<para>
<emphasis>function</emphasis> specifies which action to take when
<emphasis>key</emphasis> is pressed.  For a complete list of functions,
see the <link linkend="functions">reference</link>. Note that the
<command>bind</command> expects <emphasis>function</emphasis> to be
specified without angle brackets.
</para>

<para>
The special function <literal>&lt;noop&gt;</literal> unbinds the
specified key sequence.
</para>

</sect1>

<sect1 id="charset-hook">
<title>Defining Aliases for Character Sets</title>

<para>Usage:</para>

<cmdsynopsis>
<command>charset-hook</command>
<arg choice="plain">
<replaceable class="parameter">alias</replaceable>
</arg>
<arg choice="plain">
<replaceable class="parameter">charset</replaceable>
</arg>

<command>iconv-hook<anchor id="iconv-hook"/></command>
<arg choice="plain">
<replaceable class="parameter">charset</replaceable>
</arg>
<arg choice="plain">
<replaceable class="parameter">local-charset</replaceable>
</arg>
</cmdsynopsis>

<para>
The <command>charset-hook</command> command defines an alias for a
character set.  This is useful to properly display messages which are
tagged with a character set name not known to Mutt.
</para>

<para>
The <command>iconv-hook</command> command defines a system-specific name
for a character set.  This is helpful when your systems character
conversion library insists on using strange, system-specific names for
character sets.
</para>

</sect1>

<sect1 id="folder-hook">
<title>Setting Variables Based Upon Mailbox</title>

<para>Usage:</para>

<cmdsynopsis>
<command>folder-hook</command>
<arg choice="plain">
<replaceable class="parameter">[!]regexp</replaceable>
</arg>
<arg choice="plain">
<replaceable class="parameter">command</replaceable>
</arg>
</cmdsynopsis>

<para>
It is often desirable to change settings based on which mailbox you are
reading.  The <command>folder-hook</command> command provides a method
by which you can execute any configuration command.
<emphasis>regexp</emphasis> is a regular expression specifying in which
mailboxes to execute <emphasis>command</emphasis> before loading.  If a
mailbox matches multiple <command>folder-hook</command>s, they are
executed in the order given in the <literal>.muttrc</literal>.
</para>

<para>
The regexp parameter has <link linkend="shortcuts">mailbox
shortcut</link> expansion performed on the first character.
See  <xref linkend="mailbox-hook"/> for more details.
</para>

<note>
<para>
If you use the <quote>!</quote> shortcut for <link
linkend="spoolfile">$spoolfile</link> at the beginning of the pattern,
you must place it inside of double or single quotes in order to
distinguish it from the logical <emphasis>not</emphasis> operator for
the expression.
</para>
</note>

<note>
<para>
Settings are <emphasis>not</emphasis> restored when you leave the
mailbox.  For example, a command action to perform is to change the
sorting method based upon the mailbox being read:
</para>

<screen>
folder-hook mutt "set sort=threads"</screen>

<para>
However, the sorting method is not restored to its previous value when
reading a different mailbox.  To specify a <emphasis>default</emphasis>
command, use the pattern <quote>.</quote> before other
<command>folder-hook</command>s adjusting a value on a per-folder basis
because <command>folder-hook</command>s are evaluated in the order given
in the configuration file.
</para>
</note>

<note>
<para>
The keyboard buffer will not be processed until after all hooks
are run; multiple <link linkend="push">push</link> or <link
linkend="exec">exec</link> commands will end up being processed in
reverse order.
</para>
</note>

<para>
The following example will set the <link linkend="sort">sort</link>
variable to <literal>date-sent</literal> for all folders but to
<literal>threads</literal> for all folders containing
<quote>mutt</quote> in their name.
</para>

<example id="ex-folder-sorting">
<title>Setting sort method based on mailbox name</title>
<screen>
folder-hook . "set sort=date-sent"
folder-hook mutt "set sort=threads"
</screen>
</example>

</sect1>

<sect1 id="macro">
<title>Keyboard Macros</title>

<para>Usage:</para>

<cmdsynopsis>
<command>macro</command>
<arg choice="plain">
<replaceable class="parameter">menu</replaceable>
</arg>
<arg choice="plain">
<replaceable class="parameter">key</replaceable>
</arg>
<arg choice="plain">
<replaceable class="parameter">sequence</replaceable>
</arg>
<arg choice="opt">
<replaceable class="parameter">description</replaceable>
</arg>
</cmdsynopsis>

<para>
Macros are useful when you would like a single key to perform a series
of actions.  When you press <emphasis>key</emphasis> in menu
<emphasis>menu</emphasis>, Mutt will behave as if you had typed
<emphasis>sequence</emphasis>.  So if you have a common sequence of
commands you type, you can create a macro to execute those commands with
a single key or fewer keys.
</para>

<para>
<emphasis>menu</emphasis> is the <link linkend="maps">map</link> which
the macro will be bound in.  Multiple maps may be specified by
separating multiple menu arguments by commas. Whitespace may not be used
in between the menu arguments and the commas separating them.
</para>

<para>
<emphasis>key</emphasis> and <emphasis>sequence</emphasis> are expanded
by the same rules as the <link linkend="bind">key bindings</link> with
some additions.  The first is that control characters in
<emphasis>sequence</emphasis> can also be specified as
<emphasis>^x</emphasis>.  In order to get a caret (<quote>^</quote>) you
need to use <emphasis>^^</emphasis>.  Secondly, to specify a certain key
such as <emphasis>up</emphasis> or to invoke a function directly, you
can use the format <emphasis>&lt;key name&gt;</emphasis> and
<emphasis>&lt;function name&gt;</emphasis>.  For a listing of key names
see the section on <link linkend="bind">key bindings</link>.  Functions
are listed in the <link linkend="functions">reference</link>.
</para>

<para>
The advantage with using function names directly is that the macros will
work regardless of the current key bindings, so they are not dependent
on the user having particular key definitions.  This makes them more
robust and portable, and also facilitates defining of macros in files
used by more than one user (e.g., the system Muttrc).
</para>

<para>
Optionally you can specify a descriptive text after
<emphasis>sequence</emphasis>, which is shown in the help screens if
they contain a description.
</para>

<note>
<para>
Macro definitions (if any) listed in the help screen(s), are
silently truncated at the screen width, and are not wrapped.
</para>
</note>

</sect1>

<sect1 id="color">
<title>Using Color and Mono Video Attributes</title>

<para>Usage:</para>

<cmdsynopsis>
<command>color</command>
<arg choice="plain">
<replaceable class="parameter">object</replaceable>
</arg>
<arg choice="plain">
<replaceable class="parameter">foreground</replaceable>
</arg>
<arg choice="plain">
<replaceable class="parameter">background</replaceable>
</arg>

<command>color</command>
<group choice="req">
<arg choice="plain">
<option>header</option>
</arg>
<arg choice="plain">
<option>body</option>
</arg>
</group>
<arg choice="plain">
<replaceable class="parameter">foreground</replaceable>
</arg>
<arg choice="plain">
<replaceable class="parameter">background</replaceable>
</arg>
<arg choice="plain">
<replaceable class="parameter">regexp</replaceable>
</arg>

<command>color</command>
<arg choice="plain">
<option><emphasis>index-object</emphasis></option>
</arg>
<arg choice="plain">
<replaceable class="parameter">foreground</replaceable>
</arg>
<arg choice="plain">
<replaceable class="parameter">background</replaceable>
</arg>
<arg choice="plain">
<replaceable class="parameter">pattern</replaceable>
</arg>

<command>uncolor</command>
<group choice="req">
<arg choice="plain">
<option><emphasis>index-object</emphasis></option>
</arg>
<arg choice="plain">
<option>header</option>
</arg>
<arg choice="plain">
<option>body</option>
</arg>
</group>
<group choice="req">
<arg choice="plain">
<replaceable>*</replaceable>
</arg>
<arg choice="plain" rep="repeat">
<replaceable>pattern</replaceable>
</arg>
</group>
</cmdsynopsis>

<para>
If your terminal supports color, you can spice up Mutt by creating your
own color scheme.  To define the color of an object (type of
information), you must specify both a foreground color
<emphasis>and</emphasis> a background color (it is not possible to only
specify one or the other).
</para>

<para>
<emphasis>header</emphasis> and <emphasis>body</emphasis> match
<emphasis>regexp</emphasis> in the header/body of a message,
<emphasis>index-object</emphasis> can match <emphasis>pattern</emphasis>
(see <xref linkend="patterns"/>) in the message index. Note that IMAP
server-side searches (=b, =B, =h) are not supported for color index
patterns.
</para>

<para>
<emphasis>object</emphasis> can be one of:
</para>

<itemizedlist>
<listitem><para>attachment</para></listitem>
<listitem><para>bold (highlighting bold patterns in the body of messages)</para></listitem>
<listitem><para>error (error messages printed by Mutt)</para></listitem>
<listitem><para>hdrdefault (default color of the message header in the pager)</para></listitem>
<listitem><para>index_author (color of the author name in the index, uses <emphasis>pattern</emphasis>)</para></listitem>
<listitem><para>index_collapsed (the number of messages in a collapsed thread in the index)</para></listitem>
<listitem><para>index_date (color of the date field in the index)</para></listitem>
<listitem><para>index_flags (color of the message flags in the index)</para></listitem>
<listitem><para>index_label (color of the message label in the index)</para></listitem>
<listitem><para>index_number (color of the message number in the index)</para></listitem>
<listitem><para>index_size (color of the message size and line number in the index)</para></listitem>
<listitem><para>index_subject (color of the subject in the index, uses <emphasis>pattern</emphasis>)</para></listitem>
<listitem><para>indicator (arrow or bar used to indicate the current item in a menu)</para></listitem>
<listitem><para>markers (the <quote>+</quote> markers at the beginning of wrapped lines in the pager)</para></listitem>
<listitem><para>message (informational messages)</para></listitem>
<listitem><para>normal</para></listitem>
<listitem><para><link linkend="progress">progress</link> (visual progress bar)</para></listitem>
<listitem><para>prompt</para></listitem>
<listitem><para>quoted (text matching <link linkend="quote-regexp">$quote_regexp</link> in the body of a message)</para></listitem>
<listitem><para>quoted1, quoted2, ..., quoted<emphasis>N</emphasis> (higher levels of quoting)</para></listitem>
<listitem><para>search (highlighting of words in the pager)</para></listitem>
<listitem><para>signature</para></listitem><listitem><para>status (mode lines used to display info about the mailbox or message)</para></listitem>
<listitem><para>tilde (the <quote>~</quote> used to pad blank lines in the pager)</para></listitem>
<listitem><para>tree (thread tree drawn in the message index and attachment menu)</para></listitem>
<listitem><para>underline (highlighting underlined patterns in the body of messages)</para></listitem>
</itemizedlist>

<para>
<emphasis>index-object</emphasis> can be one of the following:
</para>

<itemizedlist>
<listitem><para>index (default highlighting of the entire index line, uses <emphasis>pattern</emphasis>)</para></listitem>
<listitem><para>index_date (the date field)</para></listitem>
<listitem><para>index_flags (the message flags, %S %Z, uses <emphasis>pattern</emphasis>)</para></listitem>
<listitem><para>index_number (the message number, %C)</para></listitem>
<listitem><para>index_collapsed (the number of messages in a collapsed thread, %M)</para></listitem>
<listitem><para>index_author (the author name, %A %a %F %L %n, uses <emphasis>pattern</emphasis>)</para></listitem>
<listitem><para>index_subject (the subject, %s, uses <emphasis>pattern</emphasis>)</para></listitem>
<listitem><para>index_size (the message size, %c %l)</para></listitem>
<listitem><para>index_label (the message label, %y %Y)</para></listitem>
<listitem><para>index_tags (the transformed message tags, %g)</para></listitem>
<listitem><para>index_tag (an individual message tag, %G, uses <emphasis>pattern / tag name</emphasis>)</para></listitem>
</itemizedlist>

<para>
<emphasis>foreground</emphasis> and <emphasis>background</emphasis> can
be one of the following:
</para>

<itemizedlist>
<listitem><para>white</para></listitem>
<listitem><para>black</para></listitem>
<listitem><para>green</para></listitem>
<listitem><para>magenta</para></listitem>
<listitem><para>blue</para></listitem>
<listitem><para>cyan</para></listitem>
<listitem><para>yellow</para></listitem>
<listitem><para>red</para></listitem>
<listitem><para>default</para></listitem>
<listitem><para>color<emphasis>x</emphasis></para>
</listitem>
</itemizedlist>

<para>
<emphasis>foreground</emphasis> can optionally be prefixed with the
keyword <literal>bright</literal> to make the foreground color boldfaced
(e.g., <literal>brightred</literal>).
</para>

<para>
If your terminal supports it, the special keyword
<emphasis>default</emphasis> can be used as a transparent color.  The
value <emphasis>brightdefault</emphasis> is also valid.  If Mutt is
linked against the <emphasis>S-Lang</emphasis> library, you also need to
set the <literal>$COLORFGBG</literal> environment variable to the
default colors of your terminal for this to work; for example (for
Bourne-like shells):
</para>

<screen>
set COLORFGBG="green;black"
export COLORFGBG
</screen>

<note>
<para>
The <emphasis>S-Lang</emphasis> library requires you to use the
<emphasis>lightgray</emphasis> and <emphasis>brown</emphasis> keywords
instead of <emphasis>white</emphasis> and <emphasis>yellow</emphasis>
when setting this variable.
</para>
</note>

<note>
<para>
The <command>uncolor</command> command can be applied to the index,
header and body objects only.  It removes entries from the list. You
<emphasis>must</emphasis> specify the same pattern specified in the
<command>color</command> command for it to be removed.  The pattern
<quote>*</quote> is a special token which means to clear the color list
of all entries.
</para>
</note>

<para>
Mutt also recognizes the keywords <emphasis>color0</emphasis>,
<emphasis>color1</emphasis>, ...,
<emphasis>color</emphasis><emphasis>N-1</emphasis>
(<emphasis>N</emphasis> being the number of colors supported by your
terminal).  This is useful when you remap the colors for your display
(for example by changing the color associated with
<emphasis>color2</emphasis> for your xterm), since color names may then
lose their normal meaning.
</para>

<anchor id="mono"/>
<para>
If your terminal does not support color, it is still possible change the
video attributes through the use of the <quote>mono</quote>
command. Usage:
</para>

<cmdsynopsis>
<command>mono</command>
<arg choice="plain">
<replaceable class="parameter">object</replaceable>
</arg>
<arg choice="plain">
<replaceable class="parameter">attribute</replaceable>
</arg>

<command>mono</command>
<group choice="req">
<arg choice="plain">
<option>header</option>
</arg>
<arg choice="plain">
<option>body</option>
</arg>
</group>
<arg choice="plain">
<replaceable class="parameter">attribute</replaceable>
</arg>
<arg choice="plain">
<replaceable class="parameter">regexp</replaceable>
</arg>

<command>mono</command>
<arg choice="plain">
<option>index</option>
</arg>
<arg choice="plain">
<replaceable class="parameter">attribute</replaceable>
</arg>
<arg choice="plain">
<replaceable class="parameter">pattern</replaceable>
</arg>

<command>unmono</command>
<group choice="req">
<arg choice="plain">
<option><emphasis>index-object</emphasis></option>
</arg>
<arg choice="plain">
<option>header</option>
</arg>
<arg choice="plain">
<option>body</option>
</arg>
</group>
<group choice="req">
<arg choice="plain">
<replaceable>*</replaceable>
</arg>
<arg choice="plain" rep="repeat">
<replaceable>pattern</replaceable>
</arg>
</group>
</cmdsynopsis>

<para>
For <emphasis>object</emphasis>, see the <command>color</command>
command. <emphasis>attribute</emphasis> can be one of the following:
</para>

<itemizedlist>
<listitem><para>none</para></listitem>
<listitem><para>bold</para></listitem>
<listitem><para>underline</para></listitem>
<listitem><para>reverse</para></listitem>
<listitem><para>standout</para></listitem>
</itemizedlist>

</sect1>

<sect1 id="msg-hdr-display">
<title>Message Header Display</title>

<sect2 id="hdr-folding">
<title>Header Display</title>

<para>
When displaying a message in the pager, Mutt folds long header lines at
<link linkend="wrap">$wrap</link> columns. Though there're precise rules
about where to break and how, Mutt always folds headers using a tab for
readability. (Note that the sending side is not affected by this, Mutt
tries to implement standards compliant folding.)
</para>

</sect2>

<sect2 id="ignore">
<title>Selecting Headers</title>

<para>Usage:</para>

<cmdsynopsis>
<command>ignore</command>
<arg choice="plain">
<replaceable class="parameter">pattern</replaceable>
</arg>
<arg choice="opt" rep="repeat">
<replaceable class="parameter">pattern</replaceable>
</arg>

<command>unignore</command>
<group choice="req">
<arg choice="plain">
<replaceable>*</replaceable>
</arg>
<arg choice="plain" rep="repeat">
<replaceable>pattern</replaceable>
</arg>
</group>
</cmdsynopsis>

<para>
Messages often have many header fields added by automatic processing
systems, or which may not seem useful to display on the screen.  This
command allows you to specify header fields which you don't normally
want to see in the pager.
</para>

<para>
You do not need to specify the full header field name.  For example,
<quote>ignore content-</quote> will ignore all header fields that begin
with the pattern <quote>content-</quote>. <quote>ignore *</quote> will
ignore all headers.
</para>

<para>
To remove a previously added token from the list, use the
<quote>unignore</quote> command.  The <quote>unignore</quote> command
will make Mutt display headers with the given pattern.  For example, if
you do <quote>ignore x-</quote> it is possible to <quote>unignore
x-mailer</quote>.
</para>

<para>
<quote>unignore *</quote> will remove all tokens from the ignore list.
</para>

<example id="ex-header-weeding">
<title>Header weeding</title>
<screen>
<emphasis role="comment"># Sven's draconian header weeding</emphasis>
ignore *
unignore from date subject to cc
unignore organization organisation x-mailer: x-newsreader: x-mailing-list:
unignore posted-to:
</screen>
</example>

</sect2>

<sect2 id="hdr-order">
<title>Ordering Displayed Headers</title>

<para>Usage:</para>

<cmdsynopsis>
<command>hdr_order</command>
<arg choice="plain">
<replaceable class="parameter">header</replaceable>
</arg>
<arg choice="opt" rep="repeat">
<replaceable class="parameter">header</replaceable>
</arg>

<command>unhdr_order</command>
<group choice="req">
<arg choice="plain">
<replaceable>*</replaceable>
</arg>
<arg choice="plain" rep="repeat">
<replaceable>header</replaceable>
</arg>
</group>
</cmdsynopsis>

<para>
With the <command>hdr_order</command> command you can specify an order
in which Mutt will attempt to present these headers to you when viewing
messages.
</para>

<para>
<quote><command>unhdr_order</command> *</quote> will clear all previous
headers from the order list, thus removing the header order effects set
by the system-wide startup file.
</para>

<example id="ex-hdr-order">
<title>Configuring header display order</title>
<screen>
hdr_order From Date: From: To: Cc: Subject:
</screen>
</example>

</sect2>
</sect1>

<sect1 id="alternates">
<title>Alternative Addresses</title>

<para>Usage:</para>

<cmdsynopsis>
<command>alternates</command>
<arg choice="opt" rep="repeat">
<option>-group</option>
<replaceable>name</replaceable>
</arg>
<arg choice="plain">
<replaceable>regexp</replaceable>
</arg>
<arg choice="opt" rep="repeat">
<replaceable>regexp</replaceable>
</arg>

<command>unalternates</command>
<arg choice="opt" rep="repeat">
<option>-group</option>
<replaceable>name</replaceable>
</arg>
<group choice="req">
<arg choice="plain">
<replaceable>*</replaceable>
</arg>
<arg choice="plain" rep="repeat">
<replaceable>regexp</replaceable>
</arg>
</group>
</cmdsynopsis>

<para>
With various functions, Mutt will treat messages differently, depending
on whether you sent them or whether you received them from someone else.
For instance, when replying to a message that you sent to a different
party, Mutt will automatically suggest to send the response to the
original message's recipients &mdash; responding to yourself won't make
much sense in many cases.  (See <link
linkend="reply-to">$reply_to</link>.)
</para>

<para>
Many users receive e-mail under a number of different addresses. To
fully use Mutt's features here, the program must be able to recognize
what e-mail addresses you receive mail under. That's the purpose of the
<command>alternates</command> command: It takes a list of regular
expressions, each of which can identify an address under which you
receive e-mail.
</para>

<para>
As addresses are matched using regular expressions and not exact strict
comparisons, you should make sure you specify your addresses as precise
as possible to avoid mismatches. For example, if you specify:
</para>

<screen>
alternates user@example
</screen>

<para>
Mutt will consider <quote><literal>some-user@example</literal></quote>
as being your address, too which may not be desired. As a solution, in
such cases addresses should be specified as:
</para>

<screen>
alternates '^user@example$'
</screen>

<para>
The <literal>-group</literal> flag causes all of the subsequent regular
expressions to be added to the named group.
</para>

<para>
The <command>unalternates</command> command can be used to write
exceptions to <command>alternates</command> patterns. If an address
matches something in an <command>alternates</command> command, but you
nonetheless do not think it is from you, you can list a more precise
pattern under an <command>unalternates</command> command.
</para>

<para>
To remove a regular expression from the <command>alternates</command>
list, use the <command>unalternates</command> command with exactly the
same <emphasis>regexp</emphasis>.  Likewise, if the
<emphasis>regexp</emphasis> for an <command>alternates</command> command
matches an entry on the <command>unalternates</command> list, that
<command>unalternates</command> entry will be removed. If the
<emphasis>regexp</emphasis> for <command>unalternates</command> is
<quote>*</quote>, <emphasis>all entries</emphasis> on
<command>alternates</command> will be removed.
</para>

</sect1>

<sect1 id="lists">
<title>Mailing Lists</title>

<anchor id="subscribe"/>
<para>Usage:</para>

<cmdsynopsis>
<command>lists</command>
<arg choice="opt" rep="repeat">
<option>-group</option>
<replaceable class="parameter">name</replaceable>
</arg>
<arg choice="plain">
<replaceable class="parameter">regexp</replaceable>
</arg>
<arg choice="opt" rep="repeat">
<replaceable class="parameter">regexp</replaceable>
</arg>

<command>unlists</command>
<group choice="req">
<arg choice="plain">
<replaceable class="parameter">*</replaceable>
</arg>
<arg choice="plain" rep="repeat">
<replaceable class="parameter">regexp</replaceable>
</arg>
</group>

<command>subscribe</command>
<arg choice="opt" rep="repeat">
<option>-group</option>
<replaceable class="parameter">name</replaceable>
</arg>
<arg choice="plain">
<replaceable class="parameter">regexp</replaceable>
</arg>
<arg choice="opt" rep="repeat">
<replaceable class="parameter">regexp</replaceable>
</arg>

<command>unsubscribe</command>
<group choice="req">
<arg choice="plain">
<replaceable class="parameter">*</replaceable>
</arg>
<arg choice="plain" rep="repeat">
<replaceable class="parameter">regexp</replaceable>
</arg>
</group>
</cmdsynopsis>

<para>
Mutt has a few nice features for <link linkend="using-lists">handling
mailing lists</link>.  In order to take advantage of them, you must
specify which addresses belong to mailing lists, and which mailing lists
you are subscribed to. Mutt also has limited support for auto-detecting
mailing lists: it supports parsing <literal>mailto:</literal> links in
the common <literal>List-Post:</literal> header which has the same
effect as specifying the list address via the <command>lists</command>
command (except the group feature). Once you have done this, the <link
linkend="list-reply"><literal>&lt;list-reply&gt;</literal></link>
function will work for all known lists.  Additionally, when you send a
message to a subscribed list, Mutt will add a Mail-Followup-To header to
tell other users' mail user agents not to send copies of replies to your
personal address.
</para>

<note>
<para>
The Mail-Followup-To header is a non-standard extension which is not
supported by all mail user agents.  Adding it is not bullet-proof
against receiving personal CCs of list messages.  Also note that the
generation of the Mail-Followup-To header is controlled by the <link
linkend="followup-to">$followup_to</link> configuration variable since
it's common practice on some mailing lists to send Cc upon replies
(which is more a group- than a list-reply).
</para>
</note>

<para>
More precisely, Mutt maintains lists of patterns for the addresses of
known and subscribed mailing lists.  Every subscribed mailing list is
known. To mark a mailing list as known, use the <command>list</command>
command.  To mark it as subscribed, use <command>subscribe</command>.
</para>

<para>
You can use regular expressions with both commands. To mark all messages
sent to a specific bug report's address on Debian's bug tracking system
as list mail, for instance, you could say
</para>

<screen>
subscribe [0-9]+.*@bugs.debian.org</screen>

<para>
as it's often sufficient to just give a portion of the list's e-mail
address.
</para>

<para>
Specify as much of the address as you need to to remove ambiguity.  For
example, if you've subscribed to the Mutt mailing list, you will receive
mail addressed to <literal>mutt-users@mutt.org</literal>.  So, to tell
Mutt that this is a mailing list, you could add <literal>lists
mutt-users@</literal> to your initialization file.  To tell Mutt that
you are subscribed to it, add <literal><command>subscribe</command>
mutt-users</literal> to your initialization file instead.  If you also
happen to get mail from someone whose address is
<literal>mutt-users@example.com</literal>, you could use
<literal><command>lists</command> ^mutt-users@mutt\\.org$</literal> or
<literal><command>subscribe</command> ^mutt-users@mutt\\.org$</literal>
to match only mail from the actual list.
</para>

<para>
The <literal>-group</literal> flag adds all of the subsequent regular
expressions to the named <link linkend="addrgroup">address group</link>
in addition to adding to the specified address list.
</para>

<para>
The <quote>unlists</quote> command is used to remove a token from the
list of known and subscribed mailing-lists. Use <quote>unlists *</quote>
to remove all tokens.
</para>

<para>
To remove a mailing list from the list of subscribed mailing lists, but
keep it on the list of known mailing lists, use
<command>unsubscribe</command>.
</para>

</sect1>

<sect1 id="mbox-hook">
<title>Using Multiple Spool Mailboxes</title>

<para>Usage:</para>

<cmdsynopsis>
<command>mbox-hook</command>
<arg choice="plain">
<replaceable class="parameter">[!]regexp</replaceable>
</arg>
<arg choice="plain">
<replaceable class="parameter">mailbox</replaceable>
</arg>
</cmdsynopsis>

<para>
This command is used to move read messages from a specified mailbox to a
different mailbox automatically when you quit or change folders.
<emphasis>regexp</emphasis> is a regular expression specifying the
mailbox to treat as a <quote>spool</quote> mailbox and
<emphasis>mailbox</emphasis> specifies where mail should be saved when
read.
</para>

<para>
The regexp parameter has <link linkend="shortcuts">mailbox
shortcut</link> expansion performed on the first character.
See  <xref linkend="mailbox-hook"/> for more details.
</para>

<para>
Unlike some of the other <emphasis>hook</emphasis> commands, only the
<emphasis>first</emphasis> matching regexp is used (it is not possible
to save read mail in more than a single mailbox).
</para>

</sect1>

<sect1 id="mailboxes">
<title>Monitoring Incoming Mail</title>

<para>Usage:</para>

<cmdsynopsis>
<command>mailboxes</command>
<arg choice="plain">
<replaceable class="parameter">mailbox</replaceable>
</arg>
<arg choice="opt" rep="repeat">
<replaceable class="parameter">mailbox</replaceable>
</arg>

<command>unmailboxes</command>
<group choice="req">
<arg choice="plain">
<replaceable class="parameter">*</replaceable>
</arg>
<arg choice="plain" rep="repeat">
<replaceable class="parameter">mailbox</replaceable>
</arg>
</group>
</cmdsynopsis>

<para>
This command specifies folders which can receive mail and which will be
checked for new messages periodically.
</para>

<para>
<emphasis>folder</emphasis> can either be a local file or directory
(Mbox/Mmdf or Maildir/Mh). If Mutt was built with POP and/or IMAP
support, <emphasis>folder</emphasis> can also be a POP/IMAP folder
URL. The URL syntax is described in <xref linkend="url-syntax"/>, POP
and IMAP are described in <xref linkend="pop"/> and <xref
linkend="imap"/> respectively.
</para>

<para>
Mutt provides a number of advanced features for handling (possibly many)
folders and new mail within them, please refer to <xref
linkend="new-mail"/> for details (including in what situations and how
often Mutt checks for new mail).
</para>

<para>
The <quote>unmailboxes</quote> command is used to remove a token from
the list of folders which receive mail. Use <quote>unmailboxes *</quote>
to remove all tokens.
</para>

<note>
<para>
The folders in the <command>mailboxes</command> command are resolved
when the command is executed, so if these names contain <link
linkend="shortcuts">shortcut characters</link> (such as <quote>=</quote>
and <quote>!</quote>), any variable definition that affects these
characters (like <link linkend="folder">$folder</link> and <link
linkend="spoolfile">$spoolfile</link>) should be set before the
<command>mailboxes</command> command. If none of these shortcuts are
used, a local path should be absolute as otherwise Mutt tries to find it
relative to the directory from where Mutt was started which may not
always be desired.
</para>
</note>

</sect1>

<sect1 id="my-hdr">
<title>User-Defined Headers</title>

<para>Usage:</para>

<cmdsynopsis>
<command>my_hdr</command>
<arg choice="plain">
<replaceable class="parameter">string</replaceable>
</arg>

<command>unmy_hdr</command>
<group choice="req">
<arg choice="plain">
<replaceable class="parameter">*</replaceable>
</arg>
<arg choice="plain" rep="repeat">
<replaceable class="parameter">field</replaceable>
</arg>
</group>
</cmdsynopsis>

<para>
The <command>my_hdr</command> command allows you to create your own
header fields which will be added to every message you send and appear
in the editor if <link linkend="edit-headers">$edit_headers</link> is
set.
</para>

<para>
For example, if you would like to add an <quote>Organization:</quote>
header field to all of your outgoing messages, you can put the command
something like shown in <xref linkend="ex-my-hdr"/> in your
<literal>.muttrc</literal>.
</para>

<example id="ex-my-hdr">
<title>Defining custom headers</title>
<screen>
my_hdr Organization: A Really Big Company, Anytown, USA
</screen>
</example>

<note>
<para>
Space characters are <emphasis>not</emphasis> allowed between the
keyword and the colon (<quote>:</quote>). The standard for electronic
mail (RFC2822) says that space is illegal there, so Mutt enforces the
rule.
</para>
</note>

<para>
If you would like to add a header field to a single message, you should
either set the <link linkend="edit-headers">$edit_headers</link>
variable, or use the <literal>&lt;edit-headers&gt;</literal> function
(default: <quote>E</quote>) in the compose menu so that you can edit the
header of your message along with the body.
</para>

<para>
To remove user defined header fields, use the
<command>unmy_hdr</command> command. You may specify an asterisk
(<quote>*</quote>) to remove all header fields, or the fields to
remove. For example, to remove all <quote>To</quote> and
<quote>Cc</quote> header fields, you could use:
</para>

<screen>
unmy_hdr to cc
</screen>

</sect1>

<sect1 id="save-hook">
<title>Specify Default Save Mailbox</title>

<para>Usage:</para>

<cmdsynopsis>
<command>save-hook</command>
<arg choice="plain">
<replaceable class="parameter">[!]pattern</replaceable>
</arg>
<arg choice="plain">
<replaceable class="parameter">mailbox</replaceable>
</arg>
</cmdsynopsis>

<para>
This command is used to override the default mailbox used when saving
messages. <emphasis>mailbox</emphasis> will be used as the default if
the message matches <emphasis>pattern</emphasis>, see <xref
linkend="pattern-hook"/> for information on the exact format.
</para>

<para>
To provide more flexibility and good defaults, Mutt applies the expandos
of <link linkend="index-format">$index_format</link> to
<emphasis>mailbox</emphasis> after it was expanded.
</para>

<example id="ex-save-hook-exando">
<title>Using %-expandos in <command>save-hook</command></title>
<screen>
<emphasis role="comment"># default: save all to ~/Mail/&lt;author name&gt;</emphasis>
save-hook . ~/Mail/%F

<emphasis role="comment"># save from me@turing.cs.hmc.edu and me@cs.hmc.edu to $folder/elkins</emphasis>
save-hook me@(turing\\.)?cs\\.hmc\\.edu$ +elkins

<emphasis role="comment"># save from aol.com to $folder/spam</emphasis>
save-hook aol\\.com$ +spam
</screen>
</example>

<para>
Also see the <link
linkend="fcc-save-hook"><command>fcc-save-hook</command></link> command.
</para>

</sect1>

<sect1 id="fcc-hook">
<title>Specify Default Fcc: Mailbox When Composing</title>

<para>Usage:</para>

<cmdsynopsis>
<command>fcc-hook</command>
<arg choice="plain">
<replaceable class="parameter">[!]pattern</replaceable>
</arg>
<arg choice="plain">
<replaceable class="parameter">mailbox</replaceable>
</arg>
</cmdsynopsis>

<para>
This command is used to save outgoing mail in a mailbox other than <link
linkend="record">$record</link>.  Mutt searches the initial list of
message recipients for the first matching <emphasis>pattern</emphasis>
and uses <emphasis>mailbox</emphasis> as the default Fcc: mailbox.  If
no match is found the message will be saved to <link
linkend="record">$record</link> mailbox.
</para>

<para>
To provide more flexibility and good defaults, Mutt applies the
expandos of <link linkend="index-format">$index_format</link> to
<emphasis>mailbox</emphasis> after it was expanded.
</para>

<para>
See <xref linkend="pattern-hook"/> for information on the exact format
of <emphasis>pattern</emphasis>.
</para>

<screen>fcc-hook [@.]aol\\.com$ +spammers</screen>

<para>
...will save a copy of all messages going to the aol.com domain to the
`+spammers' mailbox by default.  Also see the <link
linkend="fcc-save-hook"><command>fcc-save-hook</command></link> command.
</para>

</sect1>

<sect1 id="fcc-save-hook">
<title>Specify Default Save Filename and Default Fcc: Mailbox at Once</title>

<para>Usage:</para>

<cmdsynopsis>
<command>fcc-save-hook</command>
<arg choice="plain">
<replaceable class="parameter">[!]pattern</replaceable>
</arg>
<arg choice="plain">
<replaceable class="parameter">mailbox</replaceable>
</arg>
</cmdsynopsis>

<para>
This command is a shortcut, equivalent to doing both a <link
linkend="fcc-hook"><command>fcc-hook</command></link> and a <link
linkend="save-hook"><command>save-hook</command></link> with its
arguments, including %-expansion on <emphasis>mailbox</emphasis>
according to <link linkend="index-format">$index_format</link>.
</para>

</sect1>

<sect1 id="send-hook">
<title>Change Settings Based Upon Message Recipients</title>

<anchor id="reply-hook"/>
<anchor id="send2-hook"/>

<para>Usage:</para>

<cmdsynopsis>
<command>reply-hook</command>
<arg choice="plain">
<replaceable class="parameter">[!]pattern</replaceable>
</arg>
<arg choice="plain">
<replaceable class="parameter">command</replaceable>
</arg>

<command>send-hook</command>
<arg choice="plain">
<replaceable class="parameter">[!]pattern</replaceable>
</arg>
<arg choice="plain">
<replaceable class="parameter">command</replaceable>
</arg>

<command>send2-hook</command>
<arg choice="plain">
<replaceable class="parameter">[!]pattern</replaceable>
</arg>
<arg choice="plain">
<replaceable class="parameter">command</replaceable>
</arg>
</cmdsynopsis>

<para>
These commands can be used to execute arbitrary configuration commands
based upon recipients of the message.  <emphasis>pattern</emphasis> is
used to match the message, see <xref linkend="pattern-hook"/> for
details. <emphasis>command</emphasis> is executed when
<emphasis>pattern</emphasis> matches.
</para>

<para>
<command>reply-hook</command> is matched against the message you are
<emphasis>replying to</emphasis>, instead of the message you are
<emphasis>sending</emphasis>.  <command>send-hook</command> is matched
against all messages, both <emphasis>new</emphasis> and
<emphasis>replies</emphasis>.
</para>

<note>
<para>
<command>reply-hook</command>s are matched <emphasis>before</emphasis> the
<command>send-hook</command>, <emphasis>regardless</emphasis> of the order
specified in the user's configuration file.  However, you can inhibit
<command>send-hook</command> in the reply case by using the pattern
<literal>'! ~Q'</literal> (<emphasis>not replied</emphasis>, see
<xref linkend="pattern-hook"/>) in the <command>send-hook</command> to tell
when <command>reply-hook</command> have been executed.
</para>
</note>

<para>
<command>send2-hook</command> is matched every time a message is
changed, either by editing it, or by using the compose menu to change
its recipients or subject.  <command>send2-hook</command> is executed
after <command>send-hook</command>, and can, e.g., be used to set
parameters such as the <link linkend="sendmail">$sendmail</link>
variable depending on the message's sender address.
</para>

<para>
For each type of <command>send-hook</command> or
<command>reply-hook</command>, when multiple matches occur, commands are
executed in the order they are specified in the
<literal>.muttrc</literal> (for that type of hook).
</para>

<para>
Example: <literal><command>send-hook</command> mutt
"<command>set</command> mime_forward signature=''"</literal>
</para>

<para>
Another typical use for this command is to change the values of the
<link linkend="attribution">$attribution</link>, <link
linkend="signature">$signature</link> and <link
linkend="locale">$locale</link> variables in order to change the
language of the attributions and signatures based upon the recipients.
</para>

<note>
<para>
<command>send-hook</command>'s are only executed once after getting the
initial list of recipients.  Adding a recipient after replying or
editing the message will not cause any <command>send-hook</command> to
be executed, similarly if <link linkend="autoedit">$autoedit</link> is
set (as then the initial list of recipients is empty). Also note that
<link linkend="my-hdr"><command>my_hdr</command></link> commands which
modify recipient headers, or the message's subject, don't have any
effect on the current message when executed from a
<command>send-hook</command>.
</para>
</note>

</sect1>

<sect1 id="message-hook">
<title>Change Settings Before Formatting a Message</title>

<para>Usage:</para>

<cmdsynopsis>
<command>message-hook</command>
<arg choice="plain">
<replaceable class="parameter">[!]pattern</replaceable>
</arg>
<arg choice="plain">
<replaceable class="parameter">command</replaceable>
</arg>
</cmdsynopsis>

<para>
This command can be used to execute arbitrary configuration commands
before viewing or formatting a message based upon information about the
message.  <emphasis>command</emphasis> is executed if the
<emphasis>pattern</emphasis> matches the message to be displayed. When
multiple matches occur, commands are executed in the order they are
specified in the <literal>.muttrc</literal>.
</para>

<para>
See <xref linkend="pattern-hook"/> for information on the exact format
of <emphasis>pattern</emphasis>.
</para>

<para>
Example:
</para>

<screen>
message-hook ~A 'set pager=builtin'
message-hook '~f freshmeat-news' 'set pager="less \"+/^  subject: .*\""'
</screen>

</sect1>

<sect1 id="crypt-hook">
<title>Choosing the Cryptographic Key of the Recipient</title>

<para>Usage:</para>

<cmdsynopsis>
<command>crypt-hook</command>
<arg choice="plain">
<replaceable class="parameter">regexp</replaceable>
</arg>
<arg choice="plain">
<replaceable class="parameter">keyid</replaceable>
</arg>
</cmdsynopsis>

<para>
When encrypting messages with PGP/GnuPG or OpenSSL, you may want to
associate a certain key with a given e-mail address automatically,
either because the recipient's public key can't be deduced from the
destination address, or because, for some reasons, you need to override
the key Mutt would normally use.  The <command>crypt-hook</command>
command provides a method by which you can specify the ID of the public
key to be used when encrypting messages to a certain recipient.
You may use multiple crypt-hooks with the same regexp; multiple
matching crypt-hooks result in the use of multiple keyids for
a recipient.  During key selection, Mutt will confirm whether each
crypt-hook is to be used (unless the <link
linkend="crypt-confirmhook">$crypt_confirmhook</link> option is unset).
If all crypt-hooks for a recipient are declined, Mutt will use the
original recipient address for key selection instead.
</para>

<para>
The meaning of <emphasis>keyid</emphasis> is to be taken broadly in this
context: You can either put a numerical key ID or fingerprint here, an
e-mail address, or even just a real name.
</para>

</sect1>

<sect1 id="push">
<title>Adding Key Sequences to the Keyboard Buffer</title>

<para>Usage:</para>

<cmdsynopsis>
<command>push</command>
<arg choice="plain">
<replaceable class="parameter">string</replaceable>
</arg>
</cmdsynopsis>

<para>
This command adds the named string to the beginning of the keyboard buffer. The string
may contain control characters, key names and function names like the
sequence string in the <link linkend="macro">macro</link> command. You
may use it to automatically run a sequence of commands at startup, or
when entering certain folders. For example, <xref
linkend="ex-folder-hook-push"/> shows how to automatically collapse all
threads when entering a folder.
</para>

<example id="ex-folder-hook-push">
<title>Embedding <command>push</command> in <command>folder-hook</command></title>
<screen>
folder-hook . 'push &lt;collapse-all&gt;'
</screen>
</example>

<para>
For using functions like shown in the example, it's important to use
angle brackets (<quote>&lt;</quote> and <quote>&gt;</quote>) to make
Mutt recognize the input as a function name. Otherwise it will simulate
individual just keystrokes, i.e. <quote><literal>push
collapse-all</literal></quote> would be interpreted as if you had typed
<quote>c</quote>, followed by <quote>o</quote>, followed by
<quote>l</quote>, ..., which is not desired and may lead to very
unexpected behavior.
</para>

<para>
Keystrokes can be used, too, but are less portable because of
potentially changed key bindings. With default bindings, this is
equivalent to the above example:
</para>

<screen>
folder-hook . 'push \eV'
</screen>

<para>
because it simulates that Esc+V was pressed (which is the default
binding of <literal>&lt;collapse-all&gt;</literal>).
</para>

</sect1>

<sect1 id="exec">
<title>Executing Functions</title>

<para>Usage:</para>

<cmdsynopsis>
<command>exec</command>
<arg choice="plain">
<replaceable class="parameter">function</replaceable>
</arg>
<arg choice="opt" rep="repeat">
<replaceable class="parameter">function</replaceable>
</arg>
</cmdsynopsis>

<para>
This command can be used to execute any function. Functions are listed
in the <link linkend="functions">function reference</link>.
<quote><command>exec</command> <literal>function</literal></quote> is
equivalent to <quote><literal>push &lt;function&gt;</literal></quote>.
</para>

</sect1>

<sect1 id="score-command">
<title>Message Scoring</title>

<para>Usage:</para>

<cmdsynopsis>
<command>score</command>
<arg choice="plain">
<replaceable class="parameter">pattern</replaceable>
</arg>
<arg choice="plain">
<replaceable class="parameter">value</replaceable>
</arg>

<command>unscore</command>
<group choice="req">
<arg choice="plain">
<replaceable class="parameter">*</replaceable>
</arg>
<arg choice="plain" rep="repeat">
<replaceable class="parameter">pattern</replaceable>
</arg>
</group>
</cmdsynopsis>

<para>
The <command>score</command> commands adds <emphasis>value</emphasis> to
a message's score if <emphasis>pattern</emphasis> matches it.
<emphasis>pattern</emphasis> is a string in the format described in the
<link linkend="patterns">patterns</link> section (note: For efficiency
reasons, patterns which scan information not available in the index,
such as <literal>~b</literal>, <literal>~B</literal> or
<literal>~h</literal>, may not be used).  <emphasis>value</emphasis> is
a positive or negative integer.  A message's final score is the sum
total of all matching <command>score</command> entries.  However, you
may optionally prefix <emphasis>value</emphasis> with an equal sign
(<quote>=</quote>) to cause evaluation to stop at a particular entry if
there is a match.  Negative final scores are rounded up to 0.
</para>

<para>
The <command>unscore</command> command removes score entries from the
list.  You <emphasis>must</emphasis> specify the same pattern specified
in the <command>score</command> command for it to be removed.  The
pattern <quote>*</quote> is a special token which means to clear the
list of all score entries.
</para>

</sect1>

<sect1 id="spam">
<title>Spam Detection</title>

<para>Usage:</para>

<cmdsynopsis>
<command>spam</command>
<arg choice="plain">
<replaceable class="parameter">pattern</replaceable>
</arg>
<arg choice="plain">
<replaceable class="parameter">format</replaceable>
</arg>

<command>nospam</command>
<group choice="req">
<arg choice="plain">
<replaceable class="parameter">*</replaceable>
</arg>
<arg choice="plain">
<replaceable class="parameter">pattern</replaceable>
</arg>
</group>
</cmdsynopsis>

<para>
Mutt has generalized support for external spam-scoring filters.  By
defining your spam patterns with the <command>spam</command> and
<literal>nospam</literal> commands, you can <emphasis>limit</emphasis>,
<emphasis>search</emphasis>, and <emphasis>sort</emphasis> your mail
based on its spam attributes, as determined by the external filter. You
also can display the spam attributes in your index display using the
<literal>%H</literal> selector in the <link
linkend="index-format">$index_format</link> variable. (Tip: try
<literal>%?H?[%H] ?</literal> to display spam tags only when they are
defined for a given message.)
</para>

<para>
Your first step is to define your external filter's spam patterns using
the <command>spam</command> command. <emphasis>pattern</emphasis> should
be a regular expression that matches a header in a mail message. If any
message in the mailbox matches this regular expression, it will receive
a <quote>spam tag</quote> or <quote>spam attribute</quote> (unless it
also matches a <command>nospam</command> pattern &mdash; see below.) The
appearance of this attribute is entirely up to you, and is governed by
the <emphasis>format</emphasis> parameter. <emphasis>format</emphasis>
can be any static text, but it also can include back-references from the
<emphasis>pattern</emphasis> expression. (A regular expression
<quote>back-reference</quote> refers to a sub-expression contained
within parentheses.) <literal>%1</literal> is replaced with the first
back-reference in the regex, <literal>%2</literal> with the second, etc.
</para>

<para>
To match spam tags, mutt needs the corresponding header information
which is always the case for local and POP folders but not for IMAP in
the default configuration. Depending on the spam header to be analyzed,
<link linkend="imap-headers">$imap_headers</link> may need to be
adjusted.
</para>

<para>
If you're using multiple spam filters, a message can have more than one
spam-related header. You can define <command>spam</command> patterns for
each filter you use. If a message matches two or more of these patterns,
and the <link linkend="spam-separator">$spam_separator</link> variable
is set to a string, then the message's spam tag will consist of all the
<emphasis>format</emphasis> strings joined together, with the value of
<link linkend="spam-separator">$spam_separator</link> separating them.
</para>

<para>
For example, suppose one uses DCC, SpamAssassin, and PureMessage, then
the configuration might look like in <xref linkend="ex-spam"/>.
</para>

<example id="ex-spam">
<title>Configuring spam detection</title>
<screen>
spam "X-DCC-.*-Metrics:.*(....)=many"         "90+/DCC-%1"
spam "X-Spam-Status: Yes"                     "90+/SA"
spam "X-PerlMX-Spam: .*Probability=([0-9]+)%" "%1/PM"
set spam_separator=", "
</screen>
</example>

<para>
If then a message is received that DCC registered with
<quote>many</quote> hits under the <quote>Fuz2</quote> checksum, and
that PureMessage registered with a 97% probability of being spam, that
message's spam tag would read <literal>90+/DCC-Fuz2,
97/PM</literal>. (The four characters before <quote>=many</quote> in a
DCC report indicate the checksum used &mdash; in this case,
<quote>Fuz2</quote>.)
</para>

<para>
If the <link linkend="spam-separator">$spam_separator</link> variable is
unset, then each spam pattern match supersedes the previous one. Instead
of getting joined <emphasis>format</emphasis> strings, you'll get only
the last one to match.
</para>

<para>
The spam tag is what will be displayed in the index when you use
<literal>%H</literal> in the <link
linkend="index-format">$index_format</link> variable. It's also the
string that the <literal>~H</literal> pattern-matching expression
matches against for <literal>&lt;search&gt;</literal> and
<literal>&lt;limit&gt;</literal> functions. And it's what sorting by
spam attribute will use as a sort key.
</para>

<para>
That's a pretty complicated example, and most people's actual
environments will have only one spam filter. The simpler your
configuration, the more effective Mutt can be, especially when it comes
to sorting.
</para>

<para>
Generally, when you sort by spam tag, Mutt will sort
<emphasis>lexically</emphasis> &mdash; that is, by ordering strings
alphanumerically. However, if a spam tag begins with a number, Mutt will
sort numerically first, and lexically only when two numbers are equal in
value. (This is like UNIX's <literal>sort -n</literal>.) A message with
no spam attributes at all &mdash; that is, one that didn't match
<emphasis>any</emphasis> of your <command>spam</command> patterns
&mdash; is sorted at lowest priority. Numbers are sorted next, beginning
with 0 and ranging upward. Finally, non-numeric strings are sorted, with
<quote>a</quote> taking lower priority than <quote>z</quote>. Clearly,
in general, sorting by spam tags is most effective when you can coerce
your filter to give you a raw number. But in case you can't, Mutt can
still do something useful.
</para>

<para>
The <command>nospam</command> command can be used to write exceptions to
<command>spam</command> patterns. If a header pattern matches something
in a <command>spam</command> command, but you nonetheless do not want it
to receive a spam tag, you can list a more precise pattern under a
<command>nospam</command> command.
</para>

<para>
If the <emphasis>pattern</emphasis> given to <command>nospam</command>
is exactly the same as the <emphasis>pattern</emphasis> on an existing
<command>spam</command> list entry, the effect will be to remove the
entry from the spam list, instead of adding an exception.  Likewise, if
the <emphasis>pattern</emphasis> for a <command>spam</command> command
matches an entry on the <command>nospam</command> list, that nospam
entry will be removed. If the <emphasis>pattern</emphasis> for
<command>nospam</command> is <quote>*</quote>, <emphasis>all entries on
both lists</emphasis> will be removed. This might be the default action
if you use <command>spam</command> and <command>nospam</command> in
conjunction with a <command>folder-hook</command>.
</para>

<para>
You can have as many <command>spam</command> or
<command>nospam</command> commands as you like.  You can even do your
own primitive <command>spam</command> detection within Mutt &mdash; for
example, if you consider all mail from <literal>MAILER-DAEMON</literal>
to be spam, you can use a <command>spam</command> command like this:
</para>

<screen>
spam "^From: .*MAILER-DAEMON"       "999"
</screen>

</sect1>

<sect1 id="set">
<title>Setting and Querying Variables</title>

<sect2 id="var-types">
<title>Variable Types</title>

<para>
Mutt supports these types of configuration variables:
</para>

<variablelist>
<varlistentry>
<term>boolean</term>
<listitem>
<para>
A boolean expression, either <quote>yes</quote> or <quote>no</quote>.
</para>
</listitem>
</varlistentry>
<varlistentry>
<term>number</term>
<listitem>
<para>
A signed integer number in the range -32768 to 32767.
</para>
</listitem>
</varlistentry>
<varlistentry>
<term>string</term>
<listitem>
<para>
Arbitrary text.
</para>
</listitem>
</varlistentry>
<varlistentry>
<term>path</term>
<listitem>
<para>
A specialized string for representing paths including support for
mailbox shortcuts (see <xref linkend="shortcuts"/>) as well as tilde
(<quote>~</quote>) for a user's home directory and more.
</para>
</listitem>
</varlistentry>
<varlistentry>
<term>quadoption</term>
<listitem>
<para>
Like a boolean but triggers a prompt when set to <quote>ask-yes</quote>
or <quote>ask-no</quote> with <quote>yes</quote> and <quote>no</quote>
preselected respectively.
</para>
</listitem>
</varlistentry>
<varlistentry>
<term>sort order</term>
<listitem>
<para>
A specialized string allowing only particular words as values depending
on the variable.
</para>
</listitem>
</varlistentry>
<varlistentry>
<term>regular expression</term>
<listitem>
<para>
A regular expression, see <xref linkend="regexp"/> for an introduction.
</para>
</listitem>
</varlistentry>
<varlistentry>
<term>folder magic</term>
<listitem>
<para>
Specifies the type of folder to use: <emphasis>mbox</emphasis>,
<emphasis>mmdf</emphasis>, <emphasis>mh</emphasis> or
<emphasis>maildir</emphasis>.  Currently only used to determine the type
for newly created folders.
</para>
</listitem>
</varlistentry>
<varlistentry>
<term>e-mail address</term>
<listitem>
<para>
An e-mail address either with or without realname. The older
<quote><literal>user@example.org (Joe User)</literal></quote> form is
supported but strongly deprecated.
</para>
</listitem>
</varlistentry>
<varlistentry>
<term>user-defined</term>
<listitem>
<para>
Arbitrary text, see <xref linkend="set-myvar"/> for details.
</para>
</listitem>
</varlistentry>
</variablelist>

</sect2>

<sect2 id="set-commands">
<title>Commands</title>

<para>
The following commands are available to manipulate and query variables:
</para>

<para>Usage:</para>

<cmdsynopsis>
<command>set</command>
<group choice="req">
<arg choice="plain">
<group choice="opt">
<arg choice="plain"><option>no</option></arg>
<arg choice="plain"><option>inv</option></arg>
</group>
<replaceable class="parameter">variable</replaceable>
</arg>
<arg choice="plain">
<replaceable class="parameter">variable=value</replaceable>
</arg>
</group>
<arg choice="opt" rep="repeat"></arg>

<command>toggle</command>
<arg choice="plain">
<replaceable class="parameter">variable</replaceable>
</arg>
<arg choice="opt" rep="repeat">
<replaceable class="parameter">variable</replaceable>
</arg>

<command>unset</command>
<arg choice="plain">
<replaceable class="parameter">variable</replaceable>
</arg>
<arg choice="opt" rep="repeat">
<replaceable class="parameter">variable</replaceable>
</arg>

<command>reset</command>
<arg choice="plain">
<replaceable class="parameter">variable</replaceable>
</arg>
<arg choice="opt" rep="repeat">
<replaceable class="parameter">variable</replaceable>
</arg>
</cmdsynopsis>

<para>
This command is used to set (and unset) <link
linkend="variables">configuration variables</link>.  There are four
basic types of variables: boolean, number, string and quadoption.
<emphasis>boolean</emphasis> variables can be <emphasis>set</emphasis>
(true) or <emphasis>unset</emphasis> (false).
<emphasis>number</emphasis> variables can be assigned a positive integer
value.  <emphasis>string</emphasis> variables consist of any number of
printable characters and must be enclosed in quotes if they contain
spaces or tabs.  You may also use the escape sequences <quote>\n</quote>
and <quote>\t</quote> for newline and tab, respectively.
<emphasis>quadoption</emphasis> variables are used to control whether or
not to be prompted for certain actions, or to specify a default action.
A value of <emphasis>yes</emphasis> will cause the action to be carried
out automatically as if you had answered yes to the question.
Similarly, a value of <emphasis>no</emphasis> will cause the action to
be carried out as if you had answered <quote>no.</quote> A value of
<emphasis>ask-yes</emphasis> will cause a prompt with a default answer
of <quote>yes</quote> and <emphasis>ask-no</emphasis> will provide a
default answer of <quote>no.</quote>
</para>

<para>
Prefixing a variable with <quote>no</quote> will unset it.  Example:
<literal><command>set</command> noaskbcc</literal>.
</para>

<para>
For <emphasis>boolean</emphasis> variables, you may optionally prefix
the variable name with <literal>inv</literal> to toggle the value (on or
off).  This is useful when writing macros.  Example:
<literal><command>set</command> invsmart_wrap</literal>.
</para>

<para>
The <command>toggle</command> command automatically prepends the
<literal>inv</literal> prefix to all specified variables.
</para>

<para>
The <command>unset</command> command automatically prepends the
<literal>no</literal> prefix to all specified variables.
</para>

<para>
Using the <literal>&lt;enter-command&gt;</literal> function in the
<emphasis>index</emphasis> menu, you can query the value of a variable
by prefixing the name of the variable with a question mark:
</para>

<screen>
set ?allow_8bit
</screen>

<para>
The question mark is actually only required for boolean and quadoption
variables.
</para>

<para>
The <command>reset</command> command resets all given variables to the
compile time defaults (hopefully mentioned in this manual). If you use
the command <command>set</command> and prefix the variable with
<quote>&amp;</quote> this has the same behavior as the
<command>reset</command> command.
</para>

<para>
With the <command>reset</command> command there exists the special
variable <quote>all</quote>, which allows you to reset all variables to
their system defaults.
</para>

</sect2>

<sect2 id="set-myvar">
<title>User-Defined Variables</title>

<sect3 id="set-myvar-intro">
<title>Introduction</title>

<para>
Along with the variables listed in the <link
linkend="variables">Configuration variables</link> section, Mutt
supports user-defined variables with names starting with
<literal>my_</literal> as in, for example, <literal>my_cfgdir</literal>.
</para>

<para>
The <command>set</command> command either creates a custom
<literal>my_</literal> variable or changes its value if it does exist
already. The <command>unset</command> and <command>reset</command>
commands remove the variable entirely.
</para>

<para>
Since user-defined variables are expanded in the same way that
environment variables are (except for the <link
linkend="shell-escape">shell-escape</link> command and backtick
expansion), this feature can be used to make configuration files more
readable.
</para>

</sect3>

<sect3 id="set-myvar-examples">
<title>Examples</title>

<para>
The following example defines and uses the variable
<literal>my_cfgdir</literal> to abbreviate the calls of the <link
linkend="source"><command>source</command></link> command:
</para>

<example id="ex-myvar1">
<title>Using user-defined variables for config file readability</title>
<screen>
set my_cfgdir = $HOME/mutt/config

source $my_cfgdir/hooks
source $my_cfgdir/macros
<emphasis role="comment"># more source commands...</emphasis>
</screen>
</example>

<para>
A custom variable can also be used in macros to backup the current value
of another variable. In the following example, the value of the <link
linkend="delete">$delete</link> is changed temporarily while its
original value is saved as <literal>my_delete</literal>.  After the
macro has executed all commands, the original value of <link
linkend="delete">$delete</link> is restored.
</para>

<example id="ex-myvar2">
<title>Using user-defined variables for backing up other config option values</title>
<screen>
macro pager ,x '\
&lt;enter-command&gt;set my_delete=$delete&lt;enter&gt;\
&lt;enter-command&gt;set delete=yes&lt;enter&gt;\
...\
&lt;enter-command&gt;set delete=$my_delete&lt;enter&gt;'
</screen>
</example>

<para>
Since Mutt expands such values already when parsing the configuration
file(s), the value of <literal>$my_delete</literal> in the
last example would be the value of <link linkend="delete">$delete</link> exactly
as it was at that point during parsing the configuration file. If
another statement would change the value for <link linkend="delete">$delete</link>
later in the same or another file, it would have no effect on
<literal>$my_delete</literal>. However, the expansion can
be deferred to runtime, as shown in the next example, when escaping the
dollar sign.
</para>

<example id="ex-myvar3">
<title>Deferring user-defined variable expansion to runtime</title>
<screen>
macro pager &lt;PageDown&gt; "\
&lt;enter-command&gt; set my_old_pager_stop=\$pager_stop pager_stop&lt;Enter&gt;\
&lt;next-page&gt;\
&lt;enter-command&gt; set pager_stop=\$my_old_pager_stop&lt;Enter&gt;\
&lt;enter-command&gt; unset my_old_pager_stop&lt;Enter&gt;"
</screen>
</example>

<para>
Note that there is a space between
<literal>&lt;enter-command&gt;</literal> and the <command>set</command>
configuration command, preventing Mutt from recording the
<command>macro</command>'s commands into its history.
</para>

</sect3>

</sect2>

<sect2 id="set-conversions">
<title>Type Conversions</title>

<para>
Variables are always assigned string values which Mutt parses into its
internal representation according to the type of the variable, for
example an integer number for numeric types. For all queries (including
$-expansion) the value is converted from its internal type back into
string. As a result, any variable can be assigned any value given that
its content is valid for the target. This also counts for custom
variables which are of type string. In case of parsing errors, Mutt will
print error messages. <xref linkend="ex-myvar4"/> demonstrates type
conversions.
</para>

<example id="ex-myvar4">
<title>Type conversions using variables</title>
<screen>
set my_lines = "5"                <emphasis role="comment"># value is string "5"</emphasis>
set pager_index_lines = $my_lines <emphasis role="comment"># value is integer 5</emphasis>

set my_sort = "date-received"     <emphasis role="comment"># value is string "date-received"</emphasis>
set sort = "last-$my_sort"        <emphasis role="comment"># value is sort last-date-received</emphasis>

set my_inc = $read_inc            <emphasis role="comment"># value is string "10" (default of $read_inc)</emphasis>
set my_foo = $my_inc              <emphasis role="comment"># value is string "10"</emphasis>
</screen>
</example>

<para>
These assignments are all valid. If, however, the value of
<literal>$my_lines</literal> would have been
<quote>five</quote> (or something else that cannot be parsed into a
number), the assignment to
<literal>$pager_index_lines</literal> would have
produced an error message.
</para>

<para>
Type conversion applies to all configuration commands which take
arguments. But please note that every expanded value of a variable is
considered just a single token. A working example is:
</para>

<screen>
set my_pattern = "~A"
set my_number = "10"

<emphasis role="comment"># same as: score ~A +10</emphasis>
score $my_pattern +$my_number</screen>

<para>
What does <emphasis>not</emphasis> work is:
</para>

<screen>
set my_mx = "+mailbox1 +mailbox2"
mailboxes $my_mx +mailbox3</screen>

<para>
because the value of <literal>$my_mx</literal> is interpreted as a
single mailbox named <quote>+mailbox1 +mailbox2</quote> and not two
distinct mailboxes.
</para>

</sect2>

</sect1>

<sect1 id="source">
<title>Reading Initialization Commands From Another File</title>

<para>Usage:</para>

<cmdsynopsis>
<command>source</command>
<arg choice="plain">
<replaceable class="parameter">filename</replaceable>
</arg>
</cmdsynopsis>

<para>
This command allows the inclusion of initialization commands from other
files.  For example, I place all of my aliases in
<literal>~/.mail_aliases</literal> so that I can make my
<literal>~/.muttrc</literal> readable and keep my aliases private.
</para>

<para>
If the filename begins with a tilde (<quote>~</quote>), it will be
expanded to the path of your home directory.
</para>

<para>
If the filename ends with a vertical bar (<quote>|</quote>), then
<emphasis>filename</emphasis> is considered to be an executable program
from which to read input (e.g.  <literal><command>source</command>
~/bin/myscript|</literal>).
</para>

</sect1>

<sect1 id="unhook">
<title>Removing Hooks</title>

<para>Usage:</para>

<cmdsynopsis>
<command>unhook</command>
<group choice="req">
<arg choice="plain">
<replaceable class="parameter">*</replaceable>
</arg>
<arg choice="plain">
<replaceable class="parameter">hook-type</replaceable>
</arg>
</group>
</cmdsynopsis>

<para>
This command permits you to flush hooks you have previously defined.
You can either remove all hooks by giving the <quote>*</quote> character
as an argument, or you can remove all hooks of a specific type by saying
something like <literal><command>unhook</command> send-hook</literal>.
</para>

</sect1>

<sect1 id="formatstrings">
<title>Format Strings</title>

<sect2 id="formatstrings-basics">
<title>Basic usage</title>

<para>
Format strings are a general concept you'll find in several locations
through the Mutt configuration, especially in the <link
linkend="index-format">$index_format</link>, <link
linkend="pager-format">$pager_format</link>, <link
linkend="status-format">$status_format</link>, and other related
variables. These can be very straightforward, and it's quite possible
you already know how to use them.
</para>

<para>
The most basic format string element is a percent symbol followed by
another character. For example, <literal>%s</literal> represents a
message's Subject: header in the <link
linkend="index-format">$index_format</link> variable. The
<quote>expandos</quote> available are documented with each format
variable, but there are general modifiers available with all formatting
expandos, too. Those are our concern here.
</para>

<para>
Some of the modifiers are borrowed right out of C (though you might know
them from Perl, Python, shell, or another language). These are the
<literal>[-]m.n</literal> modifiers, as in
<literal>%-12.12s</literal>. As with such programming languages, these
modifiers allow you to specify the minimum and maximum size of the
resulting string, as well as its justification. If the <quote>-</quote>
sign follows the percent, the string will be left-justified instead of
right-justified. If there's a number immediately following that, it's
the minimum amount of space the formatted string will occupy &mdash; if
it's naturally smaller than that, it will be padded out with spaces.  If
a decimal point and another number follow, that's the maximum space
allowable &mdash; the string will not be permitted to exceed that width,
no matter its natural size. Each of these three elements is optional, so
that all these are legal format strings: <literal>%-12s</literal>,
<literal>%4c</literal>, <literal>%.15F</literal> and
<literal>%-12.15L</literal>.
</para>

<para>
Mutt adds some other modifiers to format strings. If you use an equals
symbol (<literal>=</literal>) as a numeric prefix (like the minus
above), it will force the string to be centered within its minimum space
range. For example, <literal>%=14y</literal> will reserve 14 characters
for the %y expansion &mdash; that's the X-Label: header, in <link
linkend="index-format">$index_format</link>. If the expansion results in
a string less than 14 characters, it will be centered in a 14-character
space.  If the X-Label for a message were <quote>test</quote>, that
expansion would look like
<quote>&nbsp;&nbsp;&nbsp;&nbsp;&nbsp;test&nbsp;&nbsp;&nbsp;&nbsp;&nbsp;</quote>.
</para>

<para>
There are two very little-known modifiers that affect the way that an
expando is replaced. If there is an underline (<quote>_</quote>)
character between any format modifiers (as above) and the expando
letter, it will expands in all lower case. And if you use a colon
(<quote>:</quote>), it will replace all decimal points with underlines.
</para>

</sect2>

<sect2 id="formatstrings-conditionals">
<title>Conditionals</title>

<para>
Depending on the format string variable, some of its sequences can be
used to optionally print a string if their value is nonzero. For
example, you may only want to see the number of flagged messages if such
messages exist, since zero is not particularly meaningful. To optionally
print a string based upon one of the above sequences, the following
construct is used:
</para>

<screen>
%?&lt;sequence_char&gt;?&lt;optional_string&gt;?</screen>

<para>
where <emphasis>sequence_char</emphasis> is an expando, and
<emphasis>optional_string</emphasis> is the string you would like
printed if <emphasis>sequence_char</emphasis> is nonzero.
<emphasis>optional_string</emphasis> may contain other sequences as well
as normal text, but you may not nest optional strings.
</para>

<para>
Here is an example illustrating how to optionally print the number of
new messages in a mailbox in <link
linkend="status-format">$status_format</link>:
</para>

<screen>
%?n?%n new messages.?</screen>

<para>
You can also switch between two strings using the following construct:
</para>

<screen>
%?&lt;sequence_char&gt;?&lt;if_string&gt;&amp;&lt;else_string&gt;?</screen>

<para>
If the value of <emphasis>sequence_char</emphasis> is non-zero,
<emphasis>if_string</emphasis> will be expanded, otherwise
<emphasis>else_string</emphasis> will be expanded.
</para>

<para>
The conditional sequences can also be nested by using the %&lt; and &gt;
operators. The %? notation can still be used but requires quoting. For example:
</para>

<screen>
%&lt;x?true&amp;false&gt;
%&lt;x?%&lt;y?%&lt;z?xyz&amp;xy&gt;&amp;x&gt;&amp;none&gt;
</screen>

<para>For more examples, see <xref linkend="nested-if"/></para>

</sect2>

<sect2 id="formatstrings-filters">
<title>Filters</title>

<para>
Any format string ending in a vertical bar (<quote>|</quote>) will be
expanded and piped through the first word in the string, using spaces as
separator. The string returned will be used for display.  If the
returned string ends in %, it will be passed through the formatter a
second time. This allows the filter to generate a replacement format
string including % expandos.
</para>

<para>
All % expandos in a format string are expanded before the script is
called so that:
</para>

<example id="ex-fmtpipe">
<title>Using external filters in format strings</title>
<screen>
set status_format="script.sh '%r %f (%L)'|"
</screen>
</example>

<para>
will make Mutt expand <literal>%r</literal>, <literal>%f</literal> and
<literal>%L</literal> before calling the script. The example also shows
that arguments can be quoted: the script will receive the expanded
string between the single quotes as the only argument.
</para>

<para>
A practical example is the <literal>mutt_xtitle</literal> script
installed in the <literal>samples</literal> subdirectory of the Mutt
documentation: it can be used as filter for <link
linkend="status-format">$status_format</link> to set the current
terminal's title, if supported.
</para>

</sect2>

<sect2 id="formatstrings-padding">
<title>Padding</title>

<para>
In most format strings, Mutt supports different types of padding using
special %-expandos:
</para>

<variablelist>
<varlistentry>
<term><literal>%|X</literal></term>
<listitem>
<para>
When this occurs, Mutt will fill the rest of the line with the character
<literal>X</literal>. For example, filling the rest of the line with
dashes is done by setting:
</para>
<screen>
set status_format = "%v on %h: %B: %?n?%n&amp;no? new messages %|-"</screen>
</listitem>
</varlistentry>
<varlistentry>
<term>
<literal>%&gt;X</literal>
</term>
<listitem>
<para>
Since the previous expando stops at the end of line, there must be a way
to fill the gap between two items via the <literal>%&gt;X</literal>
expando: it puts as many characters <literal>X</literal> in between two
items so that the rest of the line will be right-justified. For example,
to not put the version string and hostname the above example on the left
but on the right and fill the gap with spaces, one might use (note the
space after <literal>%&gt;</literal>):
</para>
<screen>
set status_format = "%B: %?n?%n&amp;no? new messages %&gt; (%v on %h)"</screen>
</listitem>
</varlistentry>
<varlistentry>
<term><literal>%*X</literal>
</term>
<listitem>
<para>
Normal right-justification will print everything to the left of the
<literal>%&gt;</literal>, displaying padding and whatever lies to the
right only if there's room. By contrast, <quote>soft-fill</quote> gives
priority to the right-hand side, guaranteeing space to display it and
showing padding only if there's still room. If necessary, soft-fill will
eat text leftwards to make room for rightward text. For example, to
right-justify the subject making sure as much as possible of it fits on
screen, one might use (note two spaces after <literal>%* </literal>: the
second ensures there's a space between the truncated right-hand side and
the subject):
</para>
<screen>
set index_format="%4C %Z %{%b %d} %-15.15L (%?l?%4l&amp;%4c?)%*  %s"</screen>
</listitem>
</varlistentry>
</variablelist>

</sect2>

<sect2 id="formatstrings-conditional-dates">
<title>Conditional Dates</title>
<para>
This patch allows the format of dates in the index to vary based on how recent
the message is. This is especially useful in combination with David Champion's
patch to allow if-else sequences to be nested.
</para>

<para>
For example, using
<literal>%&lt;[y?%&lt;[d?%[%H:%M]&amp;%[%m/%d]&gt;&amp;%[%y.%m]&gt;</literal>
for the date in the <literal>$index_format</literal> will produce a display like:
</para>

<screen>
   1   + 14.12 Grace Hall      (   13) Gulliver's Travels
   2   + 10/02 Callum Harrison (   48) Huckleberry Finn
   3     12:17 Rhys Lee        (   42) The Lord Of The Rings
</screen>
</sect2>

</sect1>

</chapter>

<chapter id="advancedusage">
<title>Advanced Usage</title>

<sect1 id="charset-handling">
<title>Character Set Handling</title>

<para>
A <quote>character set</quote> is basically a mapping between bytes and
glyphs and implies a certain character encoding scheme. For example, for
the ISO 8859 family of character sets, an encoding of 8bit per character
is used. For the Unicode character set, different character encodings
may be used, UTF-8 being the most popular. In UTF-8, a character is
represented using a variable number of bytes ranging from 1 to 4.
</para>

<para>
Since Mutt is a command-line tool run from a shell, and delegates
certain tasks to external tools (such as an editor for composing/editing
messages), all of these tools need to agree on a character set and
encoding. There exists no way to reliably deduce the character set a
plain text file has. Interoperability is gained by the use of
well-defined environment variables. The full set can be printed by
issuing <literal>locale</literal> on the command line.
</para>

<para>
Upon startup, Mutt determines the character set on its own using
routines that inspect locale-specific environment variables. Therefore,
it is generally not necessary to set the <literal>$charset</literal>
variable in Mutt. It may even be counter-productive as Mutt uses system
and library functions that derive the character set themselves and on
which Mutt has no influence. It's safest to let Mutt work out the locale
setup itself.
</para>

<para>
If you happen to work with several character sets on a regular basis,
it's highly advisable to use Unicode and an UTF-8 locale. Unicode can
represent nearly all characters in a message at the same time.  When not
using a Unicode locale, it may happen that you receive messages with
characters not representable in your locale. When displaying such a
message, or replying to or forwarding it, information may get lost
possibly rendering the message unusable (not only for you but also for
the recipient, this breakage is not reversible as lost information
cannot be guessed).
</para>

<para>
A Unicode locale makes all conversions superfluous which eliminates the
risk of conversion errors. It also eliminates potentially wrong
expectations about the character set between Mutt and external programs.
</para>

<para>
The terminal emulator used also must be properly configured for the
current locale. Terminal emulators usually do <emphasis>not</emphasis>
derive the locale from environment variables, they need to be configured
separately. If the terminal is incorrectly configured, Mutt may display
random and unexpected characters (question marks, octal codes, or just
random glyphs), format strings may not work as expected, you may not be
abled to enter non-ascii characters, and possible more.  Data is always
represented using bytes and so a correct setup is very important as to
the machine, all character sets <quote>look</quote> the same.
</para>

<para>
Warning: A mismatch between what system and library functions think the
locale is and what Mutt was told what the locale is may make it behave
badly with non-ascii input: it will fail at seemingly random places.
This warning is to be taken seriously since not only local mail handling
may suffer: sent messages may carry wrong character set information the
<emphasis>receiver</emphasis> has too deal with. The need to set
<literal>$charset</literal> directly in most cases points at terminal
and environment variable setup problems, not Mutt problems.
</para>

<para>
A list of officially assigned and known character sets can be found at
<ulink url="http://www.iana.org/assignments/character-sets">IANA</ulink>,
a list of locally supported locales can be obtained by running
<literal>locale -a</literal>.
</para>

</sect1>

<sect1 id="regexp">
<title>Regular Expressions</title>

<para>
All string patterns in Mutt including those in more complex <link
linkend="patterns">patterns</link> must be specified using regular
expressions (regexp) in the <quote>POSIX extended</quote> syntax (which
is more or less the syntax used by egrep and GNU awk).  For your
convenience, we have included below a brief description of this syntax.
</para>

<para>
The search is case sensitive if the pattern contains at least one upper
case letter, and case insensitive otherwise.
</para>

<note>
<para>
<quote>\</quote> must be quoted if used for a regular expression in an
initialization command: <quote>\\</quote>.
</para>
</note>

<para>
A regular expression is a pattern that describes a set of strings.
Regular expressions are constructed analogously to arithmetic
expressions, by using various operators to combine smaller expressions.
</para>

<note>
<para>
The regular expression can be enclosed/delimited by either " or ' which
is useful if the regular expression includes a white-space character.
See <xref linkend="muttrc-syntax"/> for more information on " and '
delimiter processing.  To match a literal " or ' you must preface it
with \ (backslash).
</para>
</note>

<para>
The fundamental building blocks are the regular expressions that match a
single character.  Most characters, including all letters and digits,
are regular expressions that match themselves.  Any metacharacter with
special meaning may be quoted by preceding it with a backslash.
</para>

<para>
The period <quote>.</quote> matches any single character.  The caret
<quote>^</quote> and the dollar sign <quote>$</quote> are metacharacters
that respectively match the empty string at the beginning and end of a
line.
</para>

<para>
A list of characters enclosed by <quote>[</quote> and <quote>]</quote>
matches any single character in that list; if the first character of the
list is a caret <quote>^</quote> then it matches any character
<emphasis>not</emphasis> in the list.  For example, the regular
expression <emphasis>[0123456789]</emphasis> matches any single digit.
A range of ASCII characters may be specified by giving the first and
last characters, separated by a hyphen <quote>-</quote>.  Most
metacharacters lose their special meaning inside lists.  To include a
literal <quote>]</quote> place it first in the list.  Similarly, to
include a literal <quote>^</quote> place it anywhere but first.
Finally, to include a literal hyphen <quote>-</quote> place it last.
</para>

<para>
Certain named classes of characters are predefined.  Character classes
consist of <quote>[:</quote>, a keyword denoting the class, and
<quote>:]</quote>.  The following classes are defined by the POSIX
standard in
<xref linkend="posix-regex-char-classes"/>
</para>

<table id="posix-regex-char-classes">
<title>POSIX regular expression character classes</title>
<tgroup cols="2">
<thead>
<row><entry>Character class</entry><entry>Description</entry></row>
</thead>
<tbody>
<row><entry>[:alnum:]</entry><entry>Alphanumeric characters</entry></row>
<row><entry>[:alpha:]</entry><entry>Alphabetic characters</entry></row>
<row><entry>[:blank:]</entry><entry>Space or tab characters</entry></row>
<row><entry>[:cntrl:]</entry><entry>Control characters</entry></row>
<row><entry>[:digit:]</entry><entry>Numeric characters</entry></row>
<row><entry>[:graph:]</entry><entry>Characters that are both printable and visible. (A space is printable, but not visible, while an <quote>a</quote> is both)</entry></row>
<row><entry>[:lower:]</entry><entry>Lower-case alphabetic characters</entry></row>
<row><entry>[:print:]</entry><entry>Printable characters (characters that are not control characters)</entry></row>
<row><entry>[:punct:]</entry><entry>Punctuation characters (characters that are not letter, digits, control characters, or space characters)</entry></row>
<row><entry>[:space:]</entry><entry>Space characters (such as space, tab and formfeed, to name a few)</entry></row>
<row><entry>[:upper:]</entry><entry>Upper-case alphabetic characters</entry></row>
<row><entry>[:xdigit:]</entry><entry>Characters that are hexadecimal digits</entry></row>
</tbody>
</tgroup>
</table>

<para>
A character class is only valid in a regular expression inside the
brackets of a character list.
</para>

<note>
<para>
Note that the brackets in these class names are part of the symbolic
names, and must be included in addition to the brackets delimiting the
bracket list. For example, <emphasis>[[:digit:]]</emphasis> is
equivalent to <emphasis>[0-9]</emphasis>.
</para>
</note>

<para>
Two additional special sequences can appear in character lists.  These
apply to non-ASCII character sets, which can have single symbols (called
collating elements) that are represented with more than one character,
as well as several characters that are equivalent for collating or
sorting purposes:
</para>

<variablelist>

<varlistentry>
<term>Collating Symbols</term>
<listitem>
<para>
A collating symbol is a multi-character collating element enclosed in
<quote>[.</quote> and <quote>.]</quote>.  For example, if
<quote>ch</quote> is a collating element, then
<emphasis>[[.ch.]]</emphasis> is a regexp that matches this collating
element, while <emphasis>[ch]</emphasis> is a regexp that matches either
<quote>c</quote> or <quote>h</quote>.
</para>
</listitem>
</varlistentry>
<varlistentry>
<term>Equivalence Classes</term>
<listitem>
<para>
An equivalence class is a locale-specific name for a list of characters
that are equivalent. The name is enclosed in <quote>[=</quote> and
<quote>=]</quote>.  For example, the name <quote>e</quote> might be used
to represent all of <quote>e</quote> with grave
(<quote>&egrave;</quote>), <quote>e</quote> with acute
(<quote>&eacute;</quote>) and <quote>e</quote>.  In this case,
<emphasis>[[=e=]]</emphasis> is a regexp that matches any of:
<quote>e</quote> with grave (<quote>&egrave;</quote>), <quote>e</quote>
with acute (<quote>&eacute;</quote>) and <quote>e</quote>.
</para>
</listitem>
</varlistentry>
</variablelist>

<para>
A regular expression matching a single character may be followed by one
of several repetition operators described in <xref
linkend="regex-repeat"/>.
</para>

<table id="regex-repeat">
<title>Regular expression repetition operators</title>
<tgroup cols="2">
<thead>
<row><entry>Operator</entry><entry>Description</entry></row>
</thead>
<tbody>
<row><entry>?</entry><entry>The preceding item is optional and matched at most once</entry></row>
<row><entry>*</entry><entry>The preceding item will be matched zero or more times</entry></row>
<row><entry>+</entry><entry>The preceding item will be matched one or more times</entry></row>
<row><entry>{n}</entry><entry>The preceding item is matched exactly <emphasis>n</emphasis> times</entry></row>
<row><entry>{n,}</entry><entry>The preceding item is matched <emphasis>n</emphasis> or more times</entry></row>
<row><entry>{,m}</entry><entry>The preceding item is matched at most <emphasis>m</emphasis> times</entry></row>
<row><entry>{n,m}</entry><entry>The preceding item is matched at least <emphasis>n</emphasis> times, but no more than <emphasis>m</emphasis> times</entry></row>
</tbody>
</tgroup>
</table>

<para>
Two regular expressions may be concatenated; the resulting regular
expression matches any string formed by concatenating two substrings
that respectively match the concatenated subexpressions.
</para>

<para>
Two regular expressions may be joined by the infix operator
<quote>|</quote>; the resulting regular expression matches any string
matching either subexpression.
</para>

<para>
Repetition takes precedence over concatenation, which in turn takes
precedence over alternation.  A whole subexpression may be enclosed in
parentheses to override these precedence rules.
</para>

<note>
<para>
If you compile Mutt with the included regular expression engine, the
following operators may also be used in regular expressions as described
in <xref linkend="regex-gnu-ext"/>.
</para>
</note>

<table id="regex-gnu-ext">
<title>GNU regular expression extensions</title>
<tgroup cols="2">
<thead>
<row><entry>Expression</entry><entry>Description</entry></row>
</thead>
<tbody>
<row><entry>\\y</entry><entry>Matches the empty string at either the beginning or the end of a word</entry></row>
<row><entry>\\B</entry><entry>Matches the empty string within a word</entry></row>
<row><entry>\\&lt;</entry><entry>Matches the empty string at the beginning of a word</entry></row>
<row><entry>\\&gt;</entry><entry>Matches the empty string at the end of a word</entry></row>
<row><entry>\\w</entry><entry>Matches any word-constituent character (letter, digit, or underscore)</entry></row>
<row><entry>\\W</entry><entry>Matches any character that is not word-constituent</entry></row>
<row><entry>\\`</entry><entry>Matches the empty string at the beginning of a buffer (string)</entry></row>
<row><entry>\\'</entry><entry>Matches the empty string at the end of a buffer</entry></row>
</tbody>
</tgroup>
</table>

<para>
Please note however that these operators are not defined by POSIX, so
they may or may not be available in stock libraries on various systems.
</para>

</sect1>

<sect1 id="patterns">
<title>Patterns: Searching, Limiting and Tagging</title>

<sect2 id="patterns-modifier">
<title>Pattern Modifier</title>

<para>
Many of Mutt's commands allow you to specify a pattern to match
(<literal>limit</literal>, <literal>tag-pattern</literal>,
<literal>delete-pattern</literal>, etc.). <xref linkend="tab-patterns"/>
shows several ways to select messages.
</para>

<table id="tab-patterns">
<title>Pattern modifiers</title>
<tgroup cols="2">
<thead>
<row><entry>Pattern modifier</entry><entry>Description</entry></row>
</thead>
<tbody>
<row><entry>~A</entry><entry>all messages</entry></row>
<row><entry>~b <emphasis>EXPR</emphasis></entry><entry>messages which contain <emphasis>EXPR</emphasis> in the message body</entry></row>
<row><entry>=b <emphasis>STRING</emphasis></entry><entry>messages which contain <emphasis>STRING</emphasis> in the message body. If IMAP is enabled, searches for <emphasis>STRING</emphasis> on the server, rather than downloading each message and searching it locally.</entry></row>
<row><entry>~B <emphasis>EXPR</emphasis></entry><entry>messages which contain <emphasis>EXPR</emphasis> in the whole message</entry></row>
<row><entry>=B <emphasis>STRING</emphasis></entry><entry>messages which contain <emphasis>STRING</emphasis> in the whole message. If IMAP is enabled, searches for <emphasis>STRING</emphasis> on the server, rather than downloading each message and searching it locally.</entry></row>
<row><entry>~c <emphasis>EXPR</emphasis></entry><entry>messages carbon-copied to <emphasis>EXPR</emphasis></entry></row>
<row><entry>%c <emphasis>GROUP</emphasis></entry><entry>messages carbon-copied to any member of <emphasis>GROUP</emphasis></entry></row>
<row><entry>~C <emphasis>EXPR</emphasis></entry><entry>messages either to: or cc: <emphasis>EXPR</emphasis></entry></row>
<row><entry>%C <emphasis>GROUP</emphasis></entry><entry>messages either to: or cc: to any member of <emphasis>GROUP</emphasis></entry></row>
<row><entry>~d [<emphasis>MIN</emphasis>]-[<emphasis>MAX</emphasis>]</entry><entry>messages with <quote>date-sent</quote> in a Date range</entry></row>
<row><entry>~D</entry><entry>deleted messages</entry></row>
<row><entry>~e <emphasis>EXPR</emphasis></entry><entry>messages which contains <emphasis>EXPR</emphasis> in the <quote>Sender</quote> field</entry></row>
<row><entry>%e <emphasis>GROUP</emphasis></entry><entry>messages which contain a member of <emphasis>GROUP</emphasis> in the <quote>Sender</quote> field</entry></row>
<row><entry>~E</entry><entry>expired messages</entry></row>
<row><entry>~F</entry><entry>flagged messages</entry></row>
<row><entry>~f <emphasis>EXPR</emphasis></entry><entry>messages originating from <emphasis>EXPR</emphasis></entry></row>
<row><entry>%f <emphasis>GROUP</emphasis></entry><entry>messages originating from any member of <emphasis>GROUP</emphasis></entry></row>
<row><entry>~g</entry><entry>cryptographically signed messages</entry></row>
<row><entry>~G</entry><entry>cryptographically encrypted messages</entry></row>
<row><entry>~h <emphasis>EXPR</emphasis></entry><entry>messages which contain <emphasis>EXPR</emphasis> in the message header</entry></row>
<row><entry>=h <emphasis>STRING</emphasis></entry><entry>messages which contain <emphasis>STRING</emphasis> in the message header. If IMAP is enabled, searches for <emphasis>STRING</emphasis> on the server, rather than downloading each message and searching it locally; <emphasis>STRING</emphasis> must be of the form <quote>header: substring</quote> (see below).</entry></row>
<row><entry>~H <emphasis>EXPR</emphasis></entry><entry>messages with a spam attribute matching <emphasis>EXPR</emphasis></entry></row>
<row><entry>~i <emphasis>EXPR</emphasis></entry><entry>messages which match <emphasis>EXPR</emphasis> in the <quote>Message-ID</quote> field</entry></row>
<row><entry>~k</entry><entry>messages which contain PGP key material</entry></row>
<row><entry>~L <emphasis>EXPR</emphasis></entry><entry>messages either originated or received by <emphasis>EXPR</emphasis></entry></row>
<row><entry>%L <emphasis>GROUP</emphasis></entry><entry>message either originated or received by any member of <emphasis>GROUP</emphasis></entry></row>
<row><entry>~l</entry><entry>messages addressed to a known mailing list</entry></row>
<row><entry>~m [<emphasis>MIN</emphasis>]-[<emphasis>MAX</emphasis>]</entry><entry>messages in the range <emphasis>MIN</emphasis> to <emphasis>MAX</emphasis> *)</entry></row>
<row><entry>~n [<emphasis>MIN</emphasis>]-[<emphasis>MAX</emphasis>]</entry><entry>messages with a score in the range <emphasis>MIN</emphasis> to <emphasis>MAX</emphasis> *)</entry></row>
<row><entry>~N</entry><entry>new messages</entry></row>
<row><entry>~O</entry><entry>old messages</entry></row>
<row><entry>~p</entry><entry>messages addressed to you (consults <command>alternates</command>)</entry></row>
<row><entry>~P</entry><entry>messages from you (consults <command>alternates</command>)</entry></row>
<row><entry>~Q</entry><entry>messages which have been replied to</entry></row>
<row><entry>~r [<emphasis>MIN</emphasis>]-[<emphasis>MAX</emphasis>]</entry><entry>messages with <quote>date-received</quote> in a Date range</entry></row>
<row><entry>~R</entry><entry>read messages</entry></row>
<row><entry>~s <emphasis>EXPR</emphasis></entry><entry>messages having <emphasis>EXPR</emphasis> in the <quote>Subject</quote> field.</entry></row>
<row><entry>~S</entry><entry>superseded messages</entry></row>
<row><entry>~t <emphasis>EXPR</emphasis></entry><entry>messages addressed to <emphasis>EXPR</emphasis></entry></row>
<row><entry>~T</entry><entry>tagged messages</entry></row>
<row><entry>~u</entry><entry>messages addressed to a subscribed mailing list</entry></row>
<row><entry>~U</entry><entry>unread messages</entry></row>
<row><entry>~v</entry><entry>messages part of a collapsed thread.</entry></row>
<row><entry>~V</entry><entry>cryptographically verified messages</entry></row>
<row><entry>~x <emphasis>EXPR</emphasis></entry><entry>messages which contain <emphasis>EXPR</emphasis> in the <quote>References</quote> or <quote>In-Reply-To</quote> field</entry></row>
<row><entry>~X [<emphasis>MIN</emphasis>]-[<emphasis>MAX</emphasis>]</entry><entry>messages with <emphasis>MIN</emphasis> to <emphasis>MAX</emphasis> attachments *)</entry></row>
<row><entry>~y <emphasis>EXPR</emphasis></entry><entry>messages which contain <emphasis>EXPR</emphasis> in the <quote>X-Label</quote> field</entry></row>
<row><entry>~z [<emphasis>MIN</emphasis>]-[<emphasis>MAX</emphasis>]</entry><entry>messages with a size in the range <emphasis>MIN</emphasis> to <emphasis>MAX</emphasis> *) **)</entry></row>
<row><entry>~=</entry><entry>duplicated messages (see <link linkend="duplicate-threads">$duplicate_threads</link>)</entry></row>
<row><entry>~$</entry><entry>unreferenced messages (requires threaded view)</entry></row>
<row><entry>~(<emphasis>PATTERN</emphasis>)</entry><entry>messages in threads
containing messages matching <emphasis>PATTERN</emphasis>, e.g. all
threads containing messages from you: ~(~P)</entry></row>
</tbody>
</tgroup>
</table>

<para>
Where <emphasis>EXPR</emphasis> is a <link linkend="regexp">regular expression</link>, and <emphasis>GROUP</emphasis> is an
<link linkend="addrgroup">address group</link>.
</para>

<para>
*) The forms <quote>&lt;[<emphasis>MAX</emphasis>]</quote>,
<quote>&gt;[<emphasis>MIN</emphasis>]</quote>,
<quote>[<emphasis>MIN</emphasis>]-</quote> and
<quote>-[<emphasis>MAX</emphasis>]</quote> are allowed, too.
</para>

<para>
**) The suffixes <quote>K</quote> and <quote>M</quote> are allowed to
specify kilobyte and megabyte respectively.
</para>

<para>
Special attention has to be payed when using regular expressions inside
of patterns.  Specifically, Mutt's parser for these patterns will strip
one level of backslash (<quote>\</quote>), which is normally used for
quoting.  If it is your intention to use a backslash in the regular
expression, you will need to use two backslashes instead
(<quote>\\</quote>). You can force Mutt to treat
<emphasis>EXPR</emphasis> as a simple string instead of a regular
expression by using = instead of ~ in the pattern name. For example,
<literal>=b *.*</literal> will find all messages that contain the
literal string <quote>*.*</quote>. Simple string matches are less
powerful than regular expressions but can be considerably faster. This
is especially true for IMAP folders, because string matches can be
performed on the server instead of by fetching every message. IMAP
treats <literal>=h</literal> specially: it must be of the form
<quote>header: substring</quote> and will not partially match header
names. The substring part may be omitted if you simply wish to find
messages containing a particular header without regard to its value.
</para>

<para>
Patterns matching lists of addresses (notably c, C, p, P and t) match if
there is at least one match in the whole list. If you want to make sure
that all elements of that list match, you need to prefix your pattern
with <quote>^</quote>.  This example matches all mails which only has
recipients from Germany.
</para>

<example id="ex-recips">
<title>Matching all addresses in address lists</title>
<screen>
^~C \.de$
</screen>
</example>

</sect2>

<sect2 id="simple-searches">
<title>Simple Searches</title>

<para>
Mutt supports two versions of so called <quote>simple
searches</quote>. These are issued if the query entered for searching,
limiting and similar operations does not seem to contain a valid pattern
modifier (i.e. it does not contain one of these characters:
<quote>~</quote>, <quote>=</quote> or <quote>%</quote>). If the query is
supposed to contain one of these special characters, they must be
escaped by prepending a backslash (<quote>\</quote>).
</para>

<para>
The first type is by checking whether the query string equals
a keyword case-insensitively from <xref linkend="tab-simplesearch-keywords"/>:
If that is the case, Mutt will use the shown pattern modifier instead.
If a keyword would conflict with your search keyword, you need to turn
it into a regular expression to avoid matching the keyword table. For
example, if you want to find all messages matching <quote>flag</quote>
(using <link linkend="simple-search">$simple_search</link>)
but don't want to match flagged messages, simply search for
<quote><literal>[f]lag</literal></quote>.
</para>

<table id="tab-simplesearch-keywords">
<title>Simple search keywords</title>
<tgroup cols="2">
<thead>
<row><entry>Keyword</entry><entry>Pattern modifier</entry></row>
</thead>
<tbody>
<row><entry>all</entry><entry>~A</entry></row>
<row><entry>.</entry><entry>~A</entry></row>
<row><entry>^</entry><entry>~A</entry></row>
<row><entry>del</entry><entry>~D</entry></row>
<row><entry>flag</entry><entry>~F</entry></row>
<row><entry>new</entry><entry>~N</entry></row>
<row><entry>old</entry><entry>~O</entry></row>
<row><entry>repl</entry><entry>~Q</entry></row>
<row><entry>read</entry><entry>~R</entry></row>
<row><entry>tag</entry><entry>~T</entry></row>
<row><entry>unread</entry><entry>~U</entry></row>
</tbody>
</tgroup>
</table>

<para>
The second type of simple search is to build a complex search pattern
using <link linkend="simple-search">$simple_search</link> as a
template. Mutt will insert your query properly quoted and search for the
composed complex query.
</para>

</sect2>

<sect2 id="complex-patterns">
<title>Nesting and Boolean Operators</title>

<para>
Logical AND is performed by specifying more than one criterion.  For
example:
</para>

<screen>
~t mutt ~f elkins
</screen>

<para>
would select messages which contain the word <quote>mutt</quote> in the
list of recipients <emphasis>and</emphasis> that have the word
<quote>elkins</quote> in the <quote>From</quote> header field.
</para>

<para>
Mutt also recognizes the following operators to create more complex
search patterns:
</para>

<itemizedlist>
<listitem>

<para>
! &mdash; logical NOT operator
</para>
</listitem>
<listitem>

<para>
| &mdash; logical OR operator
</para>
</listitem>
<listitem>

<para>
() &mdash; logical grouping operator
</para>
</listitem>

</itemizedlist>

<para>
Here is an example illustrating a complex search pattern.  This pattern
will select all messages which do not contain <quote>mutt</quote> in the
<quote>To</quote> or <quote>Cc</quote> field and which are from
<quote>elkins</quote>.
</para>

<example id="ex-pattern-bool">
<title>Using boolean operators in patterns</title>
<screen>
!(~t mutt|~c mutt) ~f elkins
</screen>
</example>

<para>
Here is an example using white space in the regular expression (note the
<quote>'</quote> and <quote>"</quote> delimiters).  For this to match,
the mail's subject must match the <quote>^Junk +From +Me$</quote> and it
must be from either <quote>Jim +Somebody</quote> or <quote>Ed
+SomeoneElse</quote>:
</para>

<screen>
'~s "^Junk +From +Me$" ~f ("Jim +Somebody"|"Ed +SomeoneElse")'
</screen>

<note>
<para>
If a regular expression contains parenthesis, or a vertical bar ("|"),
you <emphasis>must</emphasis> enclose the expression in double or single
quotes since those characters are also used to separate different parts
of Mutt's pattern language.  For example: <literal>~f
"me@(mutt\.org|cs\.hmc\.edu)"</literal> Without the quotes, the
parenthesis wouldn't end.  This would be separated to two OR'd patterns:
<emphasis>~f me@(mutt\.org</emphasis> and
<emphasis>cs\.hmc\.edu)</emphasis>. They are never what you want.
</para>
</note>

</sect2>

<sect2 id="date-patterns">
<title>Searching by Date</title>

<para>
Mutt supports two types of dates, <emphasis>absolute</emphasis> and
<emphasis>relative</emphasis>.
</para>

<sect3 id="date-absolute">
<title>Absolute Dates</title>

<para>
Dates <emphasis>must</emphasis> be in DD/MM/YY format (month and year
are optional, defaulting to the current month and year).  An example of
a valid range of dates is:
</para>

<screen>
Limit to messages matching: ~d 20/1/95-31/10
</screen>

<para>
If you omit the minimum (first) date, and just specify
<quote>-DD/MM/YY</quote>, all messages <emphasis>before</emphasis> the
given date will be selected.  If you omit the maximum (second) date, and
specify <quote>DD/MM/YY-</quote>, all messages
<emphasis>after</emphasis> the given date will be selected.  If you
specify a single date with no dash (<quote>-</quote>), only messages
sent on the given date will be selected.
</para>

<para>
You can add error margins to absolute dates.  An error margin is a sign
(+ or -), followed by a digit, followed by one of the units in <xref
linkend="tab-date-units"/>. As a special case, you can replace the sign
by a <quote>*</quote> character, which is equivalent to giving identical
plus and minus error margins.
</para>

<table id="tab-date-units">
<title>Date units</title>
<tgroup cols="2">
<thead>
<row><entry>Unit</entry><entry>Description</entry></row>
</thead>
<tbody>
<row><entry>y</entry><entry>Years</entry></row>
<row><entry>m</entry><entry>Months</entry></row>
<row><entry>w</entry><entry>Weeks</entry></row>
<row><entry>d</entry><entry>Days</entry></row>
</tbody>
</tgroup>
</table>

<para>
Example: To select any messages two weeks around January 15, 2001, you'd
use the following pattern:
</para>

<screen>
Limit to messages matching: ~d 15/1/2001*2w
</screen>

</sect3>

<sect3 id="dates-relative">
<title>Relative Dates</title>

<para>
This type of date is relative to the current date, and may be specified
as:
</para>

<itemizedlist>
<listitem>

<para>
&gt;<emphasis>offset</emphasis> for messages older than
<emphasis>offset</emphasis> units
</para>
</listitem>
<listitem>

<para>
&lt;<emphasis>offset</emphasis> for messages newer than
<emphasis>offset</emphasis> units
</para>
</listitem>
<listitem>

<para>
=<emphasis>offset</emphasis> for messages exactly
<emphasis>offset</emphasis> units old
</para>
</listitem>

</itemizedlist>

<para>
<emphasis>offset</emphasis> is specified as a positive number with one
of the units from <xref linkend="tab-date-units"/>.
</para>

<para>
Example: to select messages less than 1 month old, you would use
</para>

<screen>
Limit to messages matching: ~d &lt;1m
</screen>

<note>
<para>
All dates used when searching are relative to the
<emphasis>local</emphasis> time zone, so unless you change the setting
of your <link linkend="index-format">$index_format</link> to include a
<literal>%[...]</literal> format, these are <emphasis>not</emphasis> the
dates shown in the main index.
</para>
</note>

</sect3>

</sect2>

</sect1>

<sect1 id="tags">
<title>Using Tags</title>

<para>
Sometimes it is desirable to perform an operation on a group of messages
all at once rather than one at a time.  An example might be to save
messages to a mailing list to a separate folder, or to delete all
messages with a given subject.  To tag all messages matching a pattern,
use the <literal>&lt;tag-pattern&gt;</literal> function, which is bound
to <quote>shift-T</quote> by default.  Or you can select individual
messages by hand using the <literal>&lt;tag-message&gt;</literal>
function, which is bound to <quote>t</quote> by default.  See <link
linkend="patterns">patterns</link> for Mutt's pattern matching syntax.
</para>

<para>
Once you have tagged the desired messages, you can use the
<quote>tag-prefix</quote> operator, which is the <quote>;</quote>
(semicolon) key by default.  When the <quote>tag-prefix</quote> operator
is used, the <emphasis>next</emphasis> operation will be applied to all
tagged messages if that operation can be used in that manner.  If the
<link linkend="auto-tag">$auto_tag</link> variable is set, the next
operation applies to the tagged messages automatically, without
requiring the <quote>tag-prefix</quote>.
</para>

<para>
In <link linkend="macro"><command>macro</command>s</link> or <link
linkend="push"><command>push</command></link> commands, you can use the
<literal>&lt;tag-prefix-cond&gt;</literal> operator.  If there are no
tagged messages, Mutt will <quote>eat</quote> the rest of the macro to
abort it's execution.  Mutt will stop <quote>eating</quote> the macro
when it encounters the <literal>&lt;end-cond&gt;</literal> operator;
after this operator the rest of the macro will be executed as normal.
</para>

</sect1>

<sect1 id="hooks">
<title>Using Hooks</title>

<para>
A <emphasis>hook</emphasis> is a concept found in many other programs
which allows you to execute arbitrary commands before performing some
operation.  For example, you may wish to tailor your configuration based
upon which mailbox you are reading, or to whom you are sending mail.  In
the Mutt world, a <emphasis>hook</emphasis> consists of a <link
linkend="regexp">regular expression</link> or <link
linkend="patterns">pattern</link> along with a configuration
option/command.  See:

<itemizedlist>

<listitem>
<para>
<link linkend="account-hook"><command>account-hook</command></link>
</para>
</listitem>

<listitem>
<para>
<link linkend="charset-hook"><command>charset-hook</command></link>
</para>
</listitem>

<listitem>
<para>
<link linkend="crypt-hook"><command>crypt-hook</command></link>
</para>
</listitem>

<listitem>
<para>
<link linkend="fcc-hook"><command>fcc-hook</command></link>
</para>
</listitem>

<listitem>
<para>
<link linkend="fcc-save-hook"><command>fcc-save-hook</command></link>
</para>
</listitem>

<listitem>
<para>
<link linkend="folder-hook"><command>folder-hook</command></link>
</para>
</listitem>

<listitem>
<para>
<link linkend="iconv-hook"><command>iconv-hook</command></link>
</para>
</listitem>

<listitem>
<para>
<link linkend="mbox-hook"><command>mbox-hook</command></link>
</para>
</listitem>

<listitem>
<para>
<link linkend="message-hook"><command>message-hook</command></link>
</para>
</listitem>

<listitem>
<para>
<link linkend="reply-hook"><command>reply-hook</command></link>
</para>
</listitem>

<listitem>
<para>
<link linkend="save-hook"><command>save-hook</command></link>
</para>
</listitem>

<listitem>
<para>
<link linkend="send-hook"><command>send-hook</command></link>
</para>
</listitem>

<listitem>
<para>
<link linkend="send2-hook"><command>send2-hook</command></link>
</para>
</listitem>

</itemizedlist>

for specific details on each type of <emphasis>hook</emphasis> available.
</para>

<note>
<para>
If a hook changes configuration settings, these changes remain effective
until the end of the current Mutt session. As this is generally not
desired, a <quote>default</quote> hook needs to be added before all
other hooks of that type to restore configuration defaults.
</para>
</note>

<example id="ex-default-hook">
<title>Specifying a <quote>default</quote> hook</title>
<screen>
send-hook . 'unmy_hdr From:'
send-hook ~C'^b@b\.b$' my_hdr from: c@c.c
</screen>
</example>

<para>
In <xref linkend="ex-default-hook"/>, by default the value of <link
linkend="from">$from</link> and <link
linkend="realname">$realname</link> is not overridden. When sending
messages either To: or Cc: to <literal>&lt;b@b.b&gt;</literal>, the
From: header is changed to <literal>&lt;c@c.c&gt;</literal>.
</para>

<sect2 id="pattern-hook" xreflabel="Message Matching in Hooks">
<title>Message Matching in Hooks</title>

<para>
Hooks that act upon messages (<command>message-hook</command>,
<command>reply-hook</command>, <command>send-hook</command>,
<command>send2-hook</command>, <command>save-hook</command>,
<command>fcc-hook</command>) are evaluated in a slightly different
manner. For the other types of hooks, a <link linkend="regexp">regular
expression</link> is sufficient.  But in dealing with messages a finer
grain of control is needed for matching since for different purposes you
want to match different criteria.
</para>

<para>
Mutt allows the use of the <link linkend="patterns">search
pattern</link> language for matching messages in hook commands.  This
works in exactly the same way as it would when
<emphasis>limiting</emphasis> or <emphasis>searching</emphasis> the
mailbox, except that you are restricted to those operators which match
information Mutt extracts from the header of the message (i.e., from,
to, cc, date, subject, etc.).
</para>

<para>
For example, if you wanted to set your return address based upon sending
mail to a specific address, you could do something like:
</para>

<screen>
send-hook '~t ^me@cs\.hmc\.edu$' 'my_hdr From: Mutt User &lt;user@host&gt;'
</screen>

<para>
which would execute the given command when sending mail to
<emphasis>me@cs.hmc.edu</emphasis>.
</para>

<para>
However, it is not required that you write the pattern to match using
the full searching language.  You can still specify a simple
<emphasis>regular expression</emphasis> like the other hooks, in which
case Mutt will translate your pattern into the full language, using the
translation specified by the <link
linkend="default-hook">$default_hook</link> variable.  The pattern is
translated at the time the hook is declared, so the value of <link
linkend="default-hook">$default_hook</link> that is in effect at that
time will be used.
</para>

</sect2>

<sect2 id="mailbox-hook" xreflabel="Mailbox Matching in Hooks">
<title>Mailbox Matching in Hooks</title>

<para>
Hooks that match against mailboxes (<command>folder-hook</command>,
<command>mbox-hook</command>) apply both <link linkend="regexp">regular
expression</link> syntax as well as <link linkend="shortcuts">mailbox
shortcut</link> expansion on the regexp parameter.  There is some
overlap between these, so special attention should be paid to the first
character of the regexp.
</para>

<screen>
# Here, ^ will expand to "the current mailbox" not "beginning of string":
folder-hook ^/home/user/Mail/bar "set sort=threads"

# If you want ^ to be interpreted as "beginning of string", one workaround
# is to enclose the regexp in parenthesis:
folder-hook (^/home/user/Mail/bar) "set sort=threads"

# This will expand to the default save folder for the alias "imap.example.com", which
# is probably not what you want:
folder-hook @imap.example.com "set sort=threads"

# A workaround is to use parenthesis or a backslash:
folder-hook (@imap.example.com) "set sort=threads"
folder-hook '\@imap.example.com' "set sort=threads"
</screen>

<para>
Keep in mind that mailbox shortcut expansion on the regexp parameter
takes place when the hook is initially parsed, not when the hook is
matching against a mailbox.  When Mutt starts up and is reading the
.muttrc, some mailbox shortcuts may not be usable.  For example, the
"current mailbox" shortcut, ^, will expand to an empty string because no
mailbox has been opened yet.  Mutt will issue an error for this case or
if the mailbox shortcut results in an empty regexp.
</para>

</sect2>

</sect1>

<sect1 id="query">
<title>External Address Queries</title>

<para>
Mutt supports connecting to external directory databases such as LDAP,
ph/qi, bbdb, or NIS through a wrapper script which connects to Mutt
using a simple interface.  Using the <link
linkend="query-command">$query_command</link> variable, you specify the
wrapper command to use.  For example:
</para>

<screen>
set query_command = "mutt_ldap_query.pl %s"
</screen>

<para>
The wrapper script should accept the query on the command-line.  It
should return a one line message, then each matching response on a
single line, each line containing a tab separated address then name then
some other optional information.  On error, or if there are no matching
addresses, return a non-zero exit code and a one line error message.
</para>

<para>
An example multiple response output:
</para>

<screen>
Searching database ... 20 entries ... 3 matching:
me@cs.hmc.edu           Michael Elkins  mutt dude
blong@fiction.net       Brandon Long    mutt and more
roessler@does-not-exist.org        Thomas Roessler mutt pgp
</screen>

<para>
There are two mechanisms for accessing the query function of Mutt.  One
is to do a query from the index menu using the
<literal>&lt;query&gt;</literal> function (default: Q).  This will
prompt for a query, then bring up the query menu which will list the
matching responses.  From the query menu, you can select addresses to
create aliases, or to mail.  You can tag multiple addresses to mail,
start a new query, or have a new query appended to the current
responses.
</para>

<para>
The other mechanism for accessing the query function is for address
completion, similar to the alias completion.  In any prompt for address
entry, you can use the <literal>&lt;complete-query&gt;</literal>
function (default: ^T) to run a query based on the current address you
have typed.  Like aliases, Mutt will look for what you have typed back
to the last space or comma.  If there is a single response for that
query, Mutt will expand the address in place.  If there are multiple
responses, Mutt will activate the query menu.  At the query menu, you
can select one or more addresses to be added to the prompt.
</para>

</sect1>

<sect1 id="mailbox-formats">
<title>Mailbox Formats</title>

<para>
Mutt supports reading and writing of four different local mailbox
formats: mbox, MMDF, MH and Maildir.  The mailbox type is auto detected,
so there is no need to use a flag for different mailbox types.  When
creating new mailboxes, Mutt uses the default specified with the <link
linkend="mbox-type">$mbox_type</link> variable. A short description of
the formats follows.
</para>

<para>
<emphasis>mbox</emphasis>.  This is a widely used mailbox format for
UNIX.  All messages are stored in a single file.  Each message has a
line of the form:
</para>

<screen>
From me@cs.hmc.edu Fri, 11 Apr 1997 11:44:56 PST
</screen>

<para>
to denote the start of a new message (this is often referred to as the
<quote>From_</quote> line). The mbox format requires mailbox locking, is
prone to mailbox corruption with concurrently writing clients or
misinterpreted From_ lines. Depending on the environment, new mail
detection can be unreliable. Mbox folders are fast to open and easy to
archive.
</para>

<para>
<emphasis>MMDF</emphasis>.  This is a variant of the
<emphasis>mbox</emphasis> format.  Each message is surrounded by lines
containing <quote>^A^A^A^A</quote> (four times control-A's). The same
problems as for mbox apply (also with finding the right message
separator as four control-A's may appear in message bodies).
</para>

<para>
<emphasis>MH</emphasis>. A radical departure from
<emphasis>mbox</emphasis> and <emphasis>MMDF</emphasis>, a mailbox
consists of a directory and each message is stored in a separate file.
The filename indicates the message number (however, this is may not
correspond to the message number Mutt displays). Deleted messages are
renamed with a comma (<quote>,</quote>) prepended to the filename. Mutt
detects this type of mailbox by looking for either
<literal>.mh_sequences</literal> or <literal>.xmhcache</literal> files
(needed to distinguish normal directories from MH mailboxes). MH is more
robust with concurrent clients writing the mailbox, but still may suffer
from lost flags; message corruption is less likely to occur than with
mbox/mmdf. It's usually slower to open compared to mbox/mmdf since many
small files have to be read (Mutt provides <xref
linkend="header-caching"/> to greatly speed this process up).  Depending
on the environment, MH is not very disk-space efficient.
</para>

<para>
<emphasis>Maildir</emphasis>.  The newest of the mailbox formats, used
by the Qmail MTA (a replacement for sendmail).  Similar to
<emphasis>MH</emphasis>, except that it adds three subdirectories of the
mailbox: <emphasis>tmp</emphasis>, <emphasis>new</emphasis> and
<emphasis>cur</emphasis>.  Filenames for the messages are chosen in such
a way they are unique, even when two programs are writing the mailbox
over NFS, which means that no file locking is needed and corruption is
very unlikely. Maildir maybe slower to open without caching in Mutt, it
too is not very disk-space efficient depending on the environment. Since
no additional files are used for metadata (which is embedded in the
message filenames) and Maildir is locking-free, it's easy to sync across
different machines using file-level synchronization tools.
</para>

</sect1>

<sect1 id="shortcuts">
<title>Mailbox Shortcuts</title>

<para>
There are a number of built in shortcuts which refer to specific
mailboxes.  These shortcuts can be used anywhere you are prompted for a
file or mailbox path or in path-related configuration variables. Note
that these only work at the beginning of a string.
</para>

<table id="tab-mailbox-shortcuts">
<title>Mailbox shortcuts</title>
<tgroup cols="2">
<thead>
<row><entry>Shortcut</entry><entry>Refers to...</entry></row>
</thead>
<tbody>
<row><entry><literal>!</literal></entry><entry>your <link linkend="spoolfile">$spoolfile</link> (incoming) mailbox</entry></row>
<row><entry><literal>&gt;</literal></entry><entry>your <link linkend="mbox">$mbox</link> file</entry></row>
<row><entry><literal>&lt;</literal></entry><entry>your <link linkend="record">$record</link> file</entry></row>
<row><entry><literal>^</literal></entry><entry>the current mailbox</entry></row>
<row><entry><literal>-</literal> or <literal>!!</literal></entry><entry>the file you've last visited</entry></row>
<row><entry><literal>~</literal></entry><entry>your home directory</entry></row>
<row><entry><literal>=</literal> or <literal>+</literal></entry><entry>your <link linkend="folder">$folder</link> directory</entry></row>
<row><entry><emphasis>@alias</emphasis></entry><entry>to the <link linkend="save-hook">default save folder</link> as determined by the address of the alias</entry></row>
</tbody>
</tgroup>
</table>

<para>
For example, to store a copy of outgoing messages in the folder they
were composed in, a <link
linkend="folder-hook"><command>folder-hook</command></link> can be used
to set <link linkend="record">$record</link>:
</para>

<screen>
folder-hook . 'set record=^'</screen>

</sect1>

<sect1 id="using-lists">
<title>Handling Mailing Lists</title>

<para>
Mutt has a few configuration options that make dealing with large
amounts of mail easier.  The first thing you must do is to let Mutt know
what addresses you consider to be mailing lists (technically this does
not have to be a mailing list, but that is what it is most often used
for), and what lists you are subscribed to.  This is accomplished
through the use of the <link linkend="lists"><command>lists</command>
and <command>subscribe</command></link> commands in your
<literal>.muttrc</literal>.
</para>

<para>
Now that Mutt knows what your mailing lists are, it can do several
things, the first of which is the ability to show the name of a list
through which you received a message (i.e., of a subscribed list) in the
<emphasis>index</emphasis> menu display.  This is useful to distinguish
between personal and list mail in the same mailbox.  In the <link
linkend="index-format">$index_format</link> variable, the expando
<quote>%L</quote> will print the string <quote>To &lt;list&gt;</quote>
when <quote>list</quote> appears in the <quote>To</quote> field, and
<quote>Cc &lt;list&gt;</quote> when it appears in the <quote>Cc</quote>
field (otherwise it prints the name of the author).
</para>

<para>
Often times the <quote>To</quote> and <quote>Cc</quote> fields in
mailing list messages tend to get quite large. Most people do not bother
to remove the author of the message they reply to from the list,
resulting in two or more copies being sent to that person.  The
<literal>&lt;list-reply&gt;</literal> function, which by default is
bound to <quote>L</quote> in the <emphasis>index</emphasis> menu and
<emphasis>pager</emphasis>, helps reduce the clutter by only replying to
the known mailing list addresses instead of all recipients (except as
specified by <literal>Mail-Followup-To</literal>, see below).
</para>

<para>
Mutt also supports the <literal>Mail-Followup-To</literal> header.  When
you send a message to a list of recipients which includes one or several
subscribed mailing lists, and if the <link
linkend="followup-to">$followup_to</link> option is set, Mutt will
generate a Mail-Followup-To header which contains all the recipients to
whom you send this message, but not your address. This indicates that
group-replies or list-replies (also known as <quote>followups</quote>)
to this message should only be sent to the original recipients of the
message, and not separately to you - you'll receive your copy through
one of the mailing lists you are subscribed to.
</para>

<para>
Conversely, when group-replying or list-replying to a message which has
a <literal>Mail-Followup-To</literal> header, Mutt will respect this
header if the <link
linkend="honor-followup-to">$honor_followup_to</link> configuration
variable is set.  Using <link linkend="list-reply">list-reply</link>
will in this case also make sure that the reply goes to the mailing
list, even if it's not specified in the list of recipients in the
<literal>Mail-Followup-To</literal>.
</para>

<note>
<para>
When header editing is enabled, you can create a
<literal>Mail-Followup-To</literal> header manually.  Mutt will only
auto-generate this header if it doesn't exist when you send the message.
</para>
</note>

<para>
The other method some mailing list admins use is to generate a
<quote>Reply-To</quote> field which points back to the mailing list
address rather than the author of the message.  This can create problems
when trying to reply directly to the author in private, since most mail
clients will automatically reply to the address given in the
<quote>Reply-To</quote> field.  Mutt uses the <link
linkend="reply-to">$reply_to</link> variable to help decide which
address to use.  If set to <emphasis>ask-yes</emphasis> or
<emphasis>ask-no</emphasis>, you will be prompted as to whether or not
you would like to use the address given in the <quote>Reply-To</quote>
field, or reply directly to the address given in the <quote>From</quote>
field.  When set to <emphasis>yes</emphasis>, the
<quote>Reply-To</quote> field will be used when present.
</para>

<para>
The <quote>X-Label:</quote> header field can be used to further identify
mailing lists or list subject matter (or just to annotate messages
individually).  The <link linkend="index-format">$index_format</link>
variable's <quote>%y</quote> and <quote>%Y</quote> expandos can be used
to expand <quote>X-Label:</quote> fields in the index, and Mutt's
pattern-matcher can match regular expressions to <quote>X-Label:</quote>
fields with the <quote>~y</quote> selector.  <quote>X-Label:</quote> is
not a standard message header field, but it can easily be inserted by
procmail and other mail filtering agents.
</para>

<para>
Lastly, Mutt has the ability to <link linkend="sort">sort</link> the
mailbox into <link linkend="threads">threads</link>.  A thread is a
group of messages which all relate to the same subject.  This is usually
organized into a tree-like structure where a message and all of its
replies are represented graphically.  If you've ever used a threaded
news client, this is the same concept.  It makes dealing with large
volume mailing lists easier because you can easily delete uninteresting
threads and quickly find topics of value.
</para>

</sect1>

<sect1 id="new-mail">
<title>New Mail Detection</title>

<para>
Mutt supports setups with multiple folders, allowing all of them to be
monitored for new mail (see <xref linkend="mailboxes"/> for details).
</para>

<sect2 id="new-mail-formats">
<title>How New Mail Detection Works</title>

<para>
For Mbox and Mmdf folders, new mail is detected by comparing access
and/or modification times of files: Mutt assumes a folder has new mail
if it wasn't accessed after it was last modified. Utilities like
<literal>biff</literal> or <literal>frm</literal> or any other program
which accesses the mailbox might cause Mutt to never detect new mail for
that mailbox if they do not properly reset the access time. Other
possible causes of Mutt not detecting new mail in these folders are
backup tools (updating access times) or filesystems mounted without
access time update support (for Linux systems, see the
<literal>relatime</literal> option).
</para>

<note>
<para>
Contrary to older Mutt releases, it now maintains the new mail status of
a folder by properly resetting the access time if the folder contains at
least one message which is neither read, nor deleted, nor marked as old.
</para>
</note>

<para>
In cases where new mail detection for Mbox or Mmdf folders appears to be
unreliable, the <link linkend="check-mbox-size">$check_mbox_size</link>
option can be used to make Mutt track and consult file sizes for new
mail detection instead which won't work for size-neutral changes.
</para>

<para>
New mail for Maildir is assumed if there is one message in the
<literal>new/</literal> subdirectory which is not marked deleted (see
<link linkend="maildir-trash">$maildir_trash</link>). For MH folders, a
mailbox is considered having new mail if there's at least one message in
the <quote>unseen</quote> sequence as specified by <link
linkend="mh-seq-unseen">$mh_seq_unseen</link>.
</para>

<para>
Mutt does not poll POP3 folders for new mail, it only periodically
checks the currently opened folder (if it's a POP3 folder).
</para>

<para>
For IMAP, by default Mutt uses recent message counts provided by the
server to detect new mail. If the <link
linkend="imap-idle">$imap_idle</link> option is set, it'll use the IMAP
IDLE extension if advertised by the server.
</para>

</sect2>

<sect2 id="new-mail-polling">
<title>Polling For New Mail</title>

<para>
When in the index menu and being idle (also see <link
linkend="timeout">$timeout</link>), Mutt periodically checks for new
mail in all folders which have been configured via the
<command>mailboxes</command> command. The interval depends on the folder
type: for local/IMAP folders it consults <link
linkend="mail-check">$mail_check</link> and <link
linkend="pop-checkinterval">$pop_checkinterval</link> for POP folders.
</para>

<para>
Outside the index menu the directory browser supports checking for new
mail using the <literal>&lt;check-new&gt;</literal> function which is
unbound by default. Pressing TAB will bring up a menu showing the files
specified by the <command>mailboxes</command> command, and indicate
which contain new messages. Mutt will automatically enter this mode when
invoked from the command line with the <literal>-y</literal> option.
</para>

<para>
For the pager, index and directory browser menus, Mutt contains the
<literal>&lt;buffy-list&gt;</literal> function (bound to
<quote>.</quote> by default) which will print a list of folders with new
mail in the command line at the bottom of the screen.
</para>

<para>
For the index, by default Mutt displays the number of mailboxes with new
mail in the status bar, please refer to the <link
linkend="status-format">$status_format</link> variable for details.
</para>

<para>
When changing folders, Mutt fills the prompt with the first folder from
the mailboxes list containing new mail (if any), pressing
<literal>&lt;Space&gt;</literal> will cycle through folders with new
mail.  The (by default unbound) function
<literal>&lt;next-unread-mailbox&gt;</literal> in the index can be used
to immediately open the next folder with unread mail (if any).
</para>

</sect2>

</sect1>

<sect1 id="editing-threads">
<title>Editing Threads</title>

<para>
Mutt has the ability to dynamically restructure threads that are broken
either by misconfigured software or bad behavior from some
correspondents. This allows to clean your mailboxes from these
annoyances which make it hard to follow a discussion.
</para>

<sect2 id="link-threads">
<title>Linking Threads</title>

<para>
Some mailers tend to <quote>forget</quote> to correctly set the
<quote>In-Reply-To:</quote> and <quote>References:</quote> headers when
replying to a message. This results in broken discussions because Mutt
has not enough information to guess the correct threading.  You can fix
this by tagging the reply, then moving to the parent message and using
the <literal>&lt;link-threads&gt;</literal> function (bound to &amp; by
default). The reply will then be connected to this parent message.
</para>

<para>
You can also connect multiple children at once, tagging them and using
the <literal>&lt;tag-prefix&gt;</literal> command (<quote>;</quote>) or
the <link linkend="auto-tag">$auto_tag</link> option.
</para>

</sect2>

<sect2 id="break-threads">
<title>Breaking Threads</title>

<para>
On mailing lists, some people are in the bad habit of starting a new
discussion by hitting <quote>reply</quote> to any message from the list
and changing the subject to a totally unrelated one.  You can fix such
threads by using the <literal>&lt;break-thread&gt;</literal> function
(bound by default to #), which will turn the subthread starting from the
current message into a whole different thread.
</para>

</sect2>

</sect1>

<sect1 id="dsn">
<title>Delivery Status Notification (DSN) Support</title>

<para>
RFC1894 defines a set of MIME content types for relaying information
about the status of electronic mail messages.  These can be thought of
as <quote>return receipts.</quote>
</para>

<para>
To support DSN, there are two variables. <link
linkend="dsn-notify">$dsn_notify</link> is used to request receipts for
different results (such as failed message, message delivered, etc.).
<link linkend="dsn-return">$dsn_return</link> requests how much of your
message should be returned with the receipt (headers or full message).
</para>

<para>
When using <link linkend="sendmail">$sendmail</link> for mail delivery,
you need to use either Berkeley sendmail 8.8.x (or greater) a MTA
supporting DSN command line options compatible to Sendmail: The -N and
-R options can be used by the mail client to make requests as to what
type of status messages should be returned. Please consider your MTA
documentation whether DSN is supported.
</para>

<para>
For SMTP delivery using <link linkend="smtp-url">$smtp_url</link>, it
depends on the capabilities announced by the server whether Mutt will
attempt to request DSN or not.
</para>

</sect1>

<sect1 id="urlview">
<title>Start a WWW Browser on URLs</title>

<para>
If a message contains URLs, it is efficient to get a menu with all the
URLs and start a WWW browser on one of them.  This functionality is
provided by the external urlview program which can be retrieved at
<ulink
url="ftp://ftp.mutt.org/mutt/contrib/">ftp://ftp.mutt.org/mutt/contrib/</ulink>
and the configuration commands:
</para>

<screen>
macro index \cb |urlview\n
macro pager \cb |urlview\n
</screen>

</sect1>

<sect1 id="misc-topics">
<title>Miscellany</title>

<para>
This section documents various features that fit nowhere else.
</para>

<variablelist>
<varlistentry>
<term>
Address normalization
</term>
<listitem>
<para>
Mutt normalizes all e-mail addresses to the simplest form possible. If
an address contains a realname, the form <emphasis>Joe User
&lt;joe@example.com&gt;</emphasis> is used and the pure e-mail address
without angle brackets otherwise, i.e. just
<emphasis>joe@example.com</emphasis>.
</para>
<para>
This normalization affects all headers Mutt generates including aliases.
</para>
</listitem>
</varlistentry>
<varlistentry>
<term>
Initial folder selection
</term>
<listitem>
<para>
The folder Mutt opens at startup is determined as follows: the folder
specified in the <literal>$MAIL</literal> environment variable if
present. Otherwise, the value of <literal>$MAILDIR</literal> is taken
into account. If that isn't present either, Mutt takes the user's
mailbox in the mailspool as determined at compile-time (which may also
reside in the home directory). The <link
linkend="spoolfile">$spoolfile</link> setting overrides this
selection. Highest priority has the mailbox given with the
<literal>-f</literal> command line option.
</para>
</listitem>
</varlistentry>
</variablelist>

</sect1>

</chapter>

<chapter id="mimesupport">
<title>Mutt's MIME Support</title>

<para>
Quite a bit of effort has been made to make Mutt the premier text-mode
MIME MUA.  Every effort has been made to provide the functionality that
the discerning MIME user requires, and the conformance to the standards
wherever possible.  When configuring Mutt for MIME, there are two extra
types of configuration files which Mutt uses.  One is the
<literal>mime.types</literal> file, which contains the mapping of file
extensions to IANA MIME types.  The other is the
<literal>mailcap</literal> file, which specifies the external commands
to use for handling specific MIME types.
</para>

<sect1 id="using-mime">
<title>Using MIME in Mutt</title>

<sect2 id="mime-overview">
<title>MIME Overview</title>

<para>
MIME is short for <quote>Multipurpose Internet Mail Extension</quote>
and describes mechanisms to internationalize and structure mail
messages. Before the introduction of MIME, messages had a single text
part and were limited to us-ascii header and content. With MIME,
messages can have attachments (and even attachments which itself have
attachments and thus form a tree structure), nearly arbitrary characters
can be used for sender names, recipients and subjects.
</para>

<para>
Besides the handling of non-ascii characters in message headers, to Mutt
the most important aspect of MIME are so-called MIME types. These are
constructed using a <emphasis>major</emphasis> and
<emphasis>minor</emphasis> type separated by a forward slash.  These
specify details about the content that follows. Based upon these, Mutt
decides how to handle this part. The most popular major type is
<quote><literal>text</literal></quote> with minor types for plain text,
HTML and various other formats. Major types also exist for images,
audio, video and of course general application data (e.g. to separate
cryptographically signed data with a signature, send office documents,
and in general arbitrary binary data). There's also the
<literal>multipart</literal> major type which represents the root of a
subtree of MIME parts. A list of supported MIME types can be found in
<xref linkend="supported-mime-types"/>.
</para>

<para>
MIME also defines a set of encoding schemes for transporting MIME
content over the network: <literal>7bit</literal>,
<literal>8bit</literal>, <literal>quoted-printable</literal>,
<literal>base64</literal> and <literal>binary</literal>. There're some
rules when to choose what for encoding headers and/or body (if needed),
and Mutt will in general make a good choice.
</para>

<para>
Mutt does most of MIME encoding/decoding behind the scenes to form
messages conforming to MIME on the sending side. On reception, it can be
flexibly configured as to how what MIME structure is displayed (and if
it's displayed): these decisions are based on the content's MIME type.
There are three areas/menus in dealing with MIME: the pager (while
viewing a message), the attachment menu and the compose menu.
</para>

</sect2>

<sect2 id="mime-pager">
<title>Viewing MIME Messages in the Pager</title>

<para>
When you select a message from the index and view it in the pager, Mutt
decodes as much of a message as possible to a text representation.  Mutt
internally supports a number of MIME types, including the
<literal>text</literal> major type (with all minor types), the
<literal>message/rfc822</literal> (mail messages) type and some
<literal>multipart</literal> types. In addition, it recognizes a variety
of PGP MIME types, including PGP/MIME and
<literal>application/pgp</literal>.
</para>

<para>
Mutt will denote attachments with a couple lines describing them.
These lines are of the form:
</para>

<screen>
[-- Attachment #1: Description --]
[-- Type: text/plain, Encoding: 7bit, Size: 10000 --]
</screen>

<para>
Where the <emphasis>Description</emphasis> is the description or
filename given for the attachment, and the <emphasis>Encoding</emphasis>
is one of the already mentioned content encodings.
</para>

<para>
If Mutt cannot deal with a MIME type, it will display a message like:
</para>

<screen>
[-- image/gif is unsupported (use 'v' to view this part) --]
</screen>

</sect2>

<sect2 id="attach-menu">
<title>The Attachment Menu</title>

<para>
The default binding for <literal>&lt;view-attachments&gt;</literal> is
<quote>v</quote>, which displays the attachment menu for a message.  The
attachment menu displays a list of the attachments in a message.  From
the attachment menu, you can save, print, pipe, delete, and view
attachments.  You can apply these operations to a group of attachments
at once, by tagging the attachments and by using the
<literal>&lt;tag-prefix&gt;</literal> operator.  You can also reply to
the current message from this menu, and only the current attachment (or
the attachments tagged) will be quoted in your reply.  You can view
attachments as text, or view them using the mailcap viewer definition
(the mailcap mechanism is explained later in detail).
</para>

<para>
Finally, you can apply the usual message-related functions (like <link
linkend="resend-message"><literal>&lt;resend-message&gt;</literal></link>,
and the <literal>&lt;reply&gt;</literal> and
<literal>&lt;forward&gt;</literal> functions) to attachments of type
<literal>message/rfc822</literal>.
</para>

<para>
See table <xref linkend="tab-attachment-bindings"/> for all available
functions.
</para>

</sect2>

<sect2 id="compose-menu">
<title>The Compose Menu</title>

<para>
The compose menu is the menu you see before you send a message.  It
allows you to edit the recipient list, the subject, and other aspects of
your message.  It also contains a list of the attachments of your
message, including the main body.  From this menu, you can print, copy,
filter, pipe, edit, compose, review, and rename an attachment or a list
of tagged attachments.  You can also modifying the attachment
information, notably the type, encoding and description.
</para>

<para>
Attachments appear as follows by default:
</para>

<screen>
- 1 [text/plain, 7bit, 1K]           /tmp/mutt-euler-8082-0 &lt;no description&gt;
  2 [applica/x-gunzip, base64, 422K] ~/src/mutt-0.85.tar.gz &lt;no description&gt;
</screen>

<para>
The <quote>-</quote> denotes that Mutt will delete the file after
sending (or postponing, or canceling) the message.  It can be toggled
with the <literal>&lt;toggle-unlink&gt;</literal> command (default: u).
The next field is the MIME content-type, and can be changed with the
<literal>&lt;edit-type&gt;</literal> command (default: ^T).  The next
field is the encoding for the attachment, which allows a binary message
to be encoded for transmission on 7bit links.  It can be changed with
the <literal>&lt;edit-encoding&gt;</literal> command (default: ^E).  The
next field is the size of the attachment, rounded to kilobytes or
megabytes.  The next field is the filename, which can be changed with
the <literal>&lt;rename-file&gt;</literal> command (default: R).  The
final field is the description of the attachment, and can be changed
with the <literal>&lt;edit-description&gt;</literal> command (default:
d). See <link linkend="attach-format">$attach_format</link> for a full
list of available expandos to format this display to your needs.
</para>

</sect2>

</sect1>

<sect1 id="mime-types">
<title>MIME Type Configuration with <literal>mime.types</literal></title>

<para>
To get most out of MIME, it's important that a MIME part's content type
matches the content as closely as possible so that the recipient's
client can automatically select the right viewer for the
content. However, there's no reliable for Mutt to know how to detect
every possible file type. Instead, it uses a simple plain text mapping
file that specifies what file extension corresponds to what MIME
type. This file is called <literal>mime.types</literal>.
</para>

<para>
When you add an attachment to your mail message, Mutt searches your
personal <literal>mime.types</literal> file at
<literal>$HOME/.mime.types</literal>, and then the system
<literal>mime.types</literal> file at
<literal>/usr/local/share/mutt/mime.types</literal> or
<literal>/etc/mime.types</literal>
</para>

<para>
Each line starts with the full MIME type, followed by a space and
space-separated list of file extensions. For example you could use:
</para>

<example id="ex-mime-types">
<title><literal>mime.types</literal></title>
<screen>
application/postscript          ps eps
application/pgp                 pgp
audio/x-aiff                    aif aifc aiff
</screen>
</example>

<para>
A sample <literal>mime.types</literal> file comes with the Mutt
distribution, and should contain most of the MIME types you are likely
to use.
</para>

<para>
If Mutt can not determine the MIME type by the extension of the file you
attach, it will look at the file.  If the file is free of binary
information, Mutt will assume that the file is plain text, and mark it
as <literal>text/plain</literal>.  If the file contains binary
information, then Mutt will mark it as
<literal>application/octet-stream</literal>.  You can change the MIME
type that Mutt assigns to an attachment by using the
<literal>&lt;edit-type&gt;</literal> command from the compose menu
(default: ^T), see <xref linkend="supported-mime-types"/> for supported
major types. Mutt recognizes all of these if the appropriate entry is
found in the <literal>mime.types</literal> file. Non-recognized mime
types should only be used if the recipient of the message is likely to
be expecting such attachments.
</para>

<table id="supported-mime-types">
<title>Supported MIME types</title>
<tgroup cols="3">
<thead>
<row><entry>MIME major type</entry><entry>Standard</entry><entry>Description</entry></row>
</thead>
<tbody>
<row><entry><literal>application</literal></entry><entry>yes</entry><entry>General application data</entry></row>
<row><entry><literal>audio</literal></entry><entry>yes</entry><entry>Audio data</entry></row>
<row><entry><literal>image</literal></entry><entry>yes</entry><entry>Image data</entry></row>
<row><entry><literal>message</literal></entry><entry>yes</entry><entry>Mail messages, message status information</entry></row>
<row><entry><literal>model</literal></entry><entry>yes</entry><entry>VRML and other modeling data</entry></row>
<row><entry><literal>multipart</literal></entry><entry>yes</entry><entry>Container for other MIME parts</entry></row>
<row><entry><literal>text</literal></entry><entry>yes</entry><entry>Text data</entry></row>
<row><entry><literal>video</literal></entry><entry>yes</entry><entry>Video data</entry></row>
<row><entry><literal>chemical</literal></entry><entry>no</entry><entry>Mostly molecular data</entry></row>
</tbody>
</tgroup>
</table>

<para>
MIME types are not arbitrary, they need to be assigned by <ulink
url="http://www.iana.org/assignments/media-types/">IANA</ulink>.
</para>

</sect1>

<sect1 id="mailcap">
<title>MIME Viewer Configuration with Mailcap</title>

<para>
Mutt supports RFC 1524 MIME Configuration, in particular the Unix
specific format specified in Appendix A of RFC 1524.  This file format
is commonly referred to as the <quote>mailcap</quote> format.  Many MIME
compliant programs utilize the mailcap format, allowing you to specify
handling for all MIME types in one place for all programs.  Programs
known to use this format include Firefox, lynx and metamail.
</para>

<para>
In order to handle various MIME types that Mutt doesn't have built-in
support for, it parses a series of external configuration files to find
an external handler. The default search string for these files is a
colon delimited list containing the following files:
</para>

<orderedlist>
<listitem><para><literal>$HOME/.mailcap</literal></para></listitem>
<listitem><para><literal>$PKGDATADIR/mailcap</literal></para></listitem>
<listitem><para><literal>$SYSCONFDIR/mailcap</literal></para></listitem>
<listitem><para><literal>/etc/mailcap</literal></para></listitem>
<listitem><para><literal>/usr/etc/mailcap</literal></para></listitem>
<listitem><para><literal>/usr/local/etc/mailcap</literal></para></listitem>
</orderedlist>

<para>
where <literal>$HOME</literal> is your home directory. The
<literal>$PKGDATADIR</literal> and the <literal>$SYSCONFDIR</literal>
directories depend on where Mutt is installed: the former is the default
for shared data, the latter for system configuration files.
</para>

<para>
The default search path can be obtained by running the following
command:
</para>

<screen>
mutt -nF /dev/null -Q mailcap_path
</screen>

<para>
In particular, the metamail distribution will install a mailcap file,
usually as <literal>/usr/local/etc/mailcap</literal>, which contains
some baseline entries.
</para>

<sect2 id="mailcap-basics">
<title>The Basics of the Mailcap File</title>

<para>
A mailcap file consists of a series of lines which are comments, blank,
or definitions.
</para>

<para>
A comment line consists of a # character followed by anything you want.
</para>

<para>
A blank line is blank.
</para>

<para>
A definition line consists of a content type, a view command, and any
number of optional fields.  Each field of a definition line is divided
by a semicolon <quote>;</quote> character.
</para>

<para>
The content type is specified in the MIME standard
<quote>type/subtype</quote> notation.  For example,
<literal>text/plain</literal>, <literal>text/html</literal>,
<literal>image/gif</literal>, etc.  In addition, the mailcap format
includes two formats for wildcards, one using the special
<quote>*</quote> subtype, the other is the implicit wild, where you only
include the major type.  For example, <literal>image/*</literal>, or
<literal>video</literal> will match all image types and video types,
respectively.
</para>

<para>
The view command is a Unix command for viewing the type specified. There
are two different types of commands supported. The default is to send
the body of the MIME message to the command on stdin. You can change
this behavior by using <literal>%s</literal> as a parameter to your view
command.  This will cause Mutt to save the body of the MIME message to a
temporary file, and then call the view command with the
<literal>%s</literal> replaced by the name of the temporary file. In
both cases, Mutt will turn over the terminal to the view program until
the program quits, at which time Mutt will remove the temporary file if
it exists. This means that mailcap does <emphasis>not</emphasis> work
out of the box with programs which detach themselves from the terminal
right after starting, like <literal>open</literal> on Mac OS X. In order
to nevertheless use these programs with mailcap, you probably need
custom shell scripts.
</para>

<para>
So, in the simplest form, you can send a <literal>text/plain</literal>
message to the external pager more on standard input:
</para>

<screen>
text/plain; more
</screen>

<para>
Or, you could send the message as a file:
</para>

<screen>
text/plain; more %s
</screen>

<para>
Perhaps you would like to use lynx to interactively view a
<literal>text/html</literal> message:
</para>

<screen>
text/html; lynx %s
</screen>

<para>
In this case, lynx does not support viewing a file from standard input,
so you must use the <literal>%s</literal> syntax.
</para>

<note>
<para>
<emphasis>Some older versions of lynx contain a bug where they will
check the mailcap file for a viewer for <literal>text/html</literal>.
They will find the line which calls lynx, and run it.  This causes lynx
to continuously spawn itself to view the object.</emphasis>
</para>
</note>

<para>
On the other hand, maybe you don't want to use lynx interactively, you
just want to have it convert the <literal>text/html</literal> to
<literal>text/plain</literal>, then you can use:
</para>

<screen>
text/html; lynx -dump %s | more
</screen>

<para>
Perhaps you wish to use lynx to view <literal>text/html</literal> files,
and a pager on all other text formats, then you would use the following:
</para>

<screen>
text/html; lynx %s
text/*; more
</screen>

</sect2>

<sect2 id="secure-mailcap">
<title>Secure Use of Mailcap</title>

<para>
The interpretation of shell meta-characters embedded in MIME parameters
can lead to security problems in general.  Mutt tries to quote
parameters in expansion of <literal>%s</literal> syntaxes properly, and
avoids risky characters by substituting them, see the <link
linkend="mailcap-sanitize">$mailcap_sanitize</link> variable.
</para>

<para>
Although Mutt's procedures to invoke programs with mailcap seem to be
safe, there are other applications parsing mailcap, maybe taking less
care of it.  Therefore you should pay attention to the following rules:
</para>

<para>
<emphasis>Keep the %-expandos away from shell quoting.</emphasis> Don't
quote them with single or double quotes.  Mutt does this for you, the
right way, as should any other program which interprets mailcap.  Don't
put them into backtick expansions.  Be highly careful with evil
statements, and avoid them if possible at all.  Trying to fix broken
behavior with quotes introduces new leaks &mdash; there is no
alternative to correct quoting in the first place.
</para>

<para>
If you have to use the %-expandos' values in context where you need
quoting or backtick expansions, put that value into a shell variable and
reference the shell variable where necessary, as in the following
example (using <literal>$charset</literal> inside the backtick expansion
is safe, since it is not itself subject to any further expansion):
</para>

<screen>
text/test-mailcap-bug; cat %s; copiousoutput; test=charset=%{charset} \
        &amp;&amp; test "`echo $charset | tr '[A-Z]' '[a-z]'`" != iso-8859-1
</screen>

</sect2>

<sect2 id="advanced-mailcap">
<title>Advanced Mailcap Usage</title>

<sect3 id="optional-mailcap-fields">
<title>Optional Fields</title>

<para>
In addition to the required content-type and view command fields, you
can add semi-colon <quote>;</quote> separated fields to set flags and
other options.  Mutt recognizes the following optional fields:
</para>

<variablelist>

<varlistentry>
<term>copiousoutput</term>
<listitem>
<para>
This flag tells Mutt that the command passes possibly large amounts of
text on standard output.  This causes Mutt to invoke a pager (either
the internal pager or the external pager defined by the pager variable)
on the output of the view command.  Without this flag, Mutt assumes that
the command is interactive.  One could use this to replace the pipe to
<literal>more</literal> in the <literal>lynx -dump</literal> example in
the Basic section:
</para>

<screen>
text/html; lynx -dump %s ; copiousoutput
</screen>

<para>
This will cause lynx to format the <literal>text/html</literal> output
as <literal>text/plain</literal> and Mutt will use your standard pager
to display the results.
</para>

<para>
Note that when using the built-in pager, <emphasis>only</emphasis>
entries with this flag will be considered a handler for a MIME type
&mdash; all other entries will be ignored.
</para>
</listitem>
</varlistentry>
<varlistentry>
<term>needsterminal</term>
<listitem>
<para>
Mutt uses this flag when viewing attachments with <link
linkend="auto-view"><command>auto_view</command></link>, in order to
decide whether it should honor the setting of the <link
linkend="wait-key">$wait_key</link> variable or not.  When an attachment
is viewed using an interactive program, and the corresponding mailcap
entry has a <emphasis>needsterminal</emphasis> flag, Mutt will use <link
linkend="wait-key">$wait_key</link> and the exit status of the program
to decide if it will ask you to press a key after the external program
has exited.  In all other situations it will not prompt you for a key.
</para>
</listitem>
</varlistentry>
<varlistentry>
<term>compose=&lt;command&gt;</term>
<listitem>
<para>
This flag specifies the command to use to create a new attachment of a
specific MIME type.  Mutt supports this from the compose menu.
</para>
</listitem>
</varlistentry>
<varlistentry>
<term>composetyped=&lt;command&gt;</term>
<listitem>
<para>
This flag specifies the command to use to create a new attachment of a
specific MIME type.  This command differs from the compose command in
that Mutt will expect standard MIME headers on the data.  This can be
used to specify parameters, filename, description, etc. for a new
attachment.  Mutt supports this from the compose menu.
</para>
</listitem>
</varlistentry>
<varlistentry>
<term>print=&lt;command&gt;</term>
<listitem>
<para>
This flag specifies the command to use to print a specific MIME type.
Mutt supports this from the attachment and compose menus.
</para>
</listitem>
</varlistentry>
<varlistentry>
<term>edit=&lt;command&gt;</term>
<listitem>
<para>
This flag specifies the command to use to edit a specific MIME type.
Mutt supports this from the compose menu, and also uses it to compose
new attachments.  Mutt will default to the defined <link
linkend="editor">$editor</link> for text attachments.
</para>
</listitem>
</varlistentry>
<varlistentry>
<term>nametemplate=&lt;template&gt;</term>
<listitem>
<para>
This field specifies the format for the file denoted by
<literal>%s</literal> in the command fields.  Certain programs will
require a certain file extension, for instance, to correctly view a
file.  For instance, lynx will only interpret a file as
<literal>text/html</literal> if the file ends in
<literal>.html</literal>.  So, you would specify lynx as a
<literal>text/html</literal> viewer with a line in the mailcap file
like:
</para>

<screen>
text/html; lynx %s; nametemplate=%s.html
</screen>

</listitem>
</varlistentry>
<varlistentry>
<term>test=&lt;command&gt;</term>
<listitem>
<para>
This field specifies a command to run to test whether this mailcap entry
should be used.  The command is defined with the command expansion rules
defined in the next section.  If the command returns 0, then the test
passed, and Mutt uses this entry.  If the command returns non-zero, then
the test failed, and Mutt continues searching for the right entry.  Note
that the content-type must match before Mutt performs the test.  For
example:
</para>

<screen>
text/html; firefox -remote 'openURL(%s)' ; test=RunningX
text/html; lynx %s
</screen>

<para>
In this example, Mutt will run the program <literal>RunningX</literal>
which will return 0 if the X Window manager is running, and non-zero if
it isn't.  If <literal>RunningX</literal> returns 0, then Mutt will run
firefox to display the <literal>text/html</literal> object.  If RunningX
doesn't return 0, then Mutt will go on to the next entry and use lynx to
display the <literal>text/html</literal> object.
</para>
</listitem>
</varlistentry>
</variablelist>

</sect3>

<sect3 id="mailcap-search-order">
<title>Search Order</title>

<para>
When searching for an entry in the mailcap file, Mutt will search for
the most useful entry for its purpose.  For instance, if you are
attempting to print an <literal>image/gif</literal>, and you have the
following entries in your mailcap file, Mutt will search for an entry
with the print command:
</para>

<screen>
image/*;        xv %s
image/gif;      ; print= anytopnm %s | pnmtops | lpr; \
                nametemplate=%s.gif
</screen>

<para>
Mutt will skip the <literal>image/*</literal> entry and use the
<literal>image/gif</literal> entry with the print command.
</para>

<para>
In addition, you can use this with <link
linkend="auto-view"><command>auto_view</command></link> to denote two
commands for viewing an attachment, one to be viewed automatically, the
other to be viewed interactively from the attachment menu using the
<literal>&lt;view-mailcap&gt;</literal> function (bound to
<quote>m</quote> by default). In addition, you can then use the test
feature to determine which viewer to use interactively depending on your
environment.
</para>

<screen>
text/html;      firefox -remote 'openURL(%s)' ; test=RunningX
text/html;      lynx %s; nametemplate=%s.html
text/html;      lynx -dump %s; nametemplate=%s.html; copiousoutput
</screen>

<para>
For <link linkend="auto-view"><command>auto_view</command></link>, Mutt
will choose the third entry because of the
<literal>copiousoutput</literal> tag.  For interactive viewing, Mutt
will run the program <literal>RunningX</literal> to determine if it
should use the first entry.  If the program returns non-zero, Mutt will
use the second entry for interactive viewing. The last entry is for
inline display in the pager and the
<literal>&lt;view-attach&gt;</literal> function in the attachment menu.
</para>

<para>
Entries with the <literal>copiousoutput</literal> tag should always be
specified as the last one per type. For non-interactive use, the last
entry will then actually be the first matching one with the tag set.
For non-interactive use, only <literal>copiousoutput</literal>-tagged
entries are considered. For interactive use, Mutt ignores this tag and
treats all entries equally. Therefore, if not specified last, all
following entries without this tag would never be considered for
<literal>&lt;view-attach&gt;</literal> because the
<literal>copiousoutput</literal> before them matched already.
</para>

</sect3>

<sect3 id="mailcap-command-expansion">
<title>Command Expansion</title>

<para>
The various commands defined in the mailcap files are passed to the
<literal>/bin/sh</literal> shell using the <literal>system(3)</literal>
function.  Before the command is passed to <literal>/bin/sh
-c</literal>, it is parsed to expand various special parameters with
information from Mutt.  The keywords Mutt expands are:
</para>

<variablelist>

<varlistentry>
<term>%s</term>
<listitem>
<para>
As seen in the basic mailcap section, this variable is expanded to a
filename specified by the calling program.  This file contains the body
of the message to view/print/edit or where the composing program should
place the results of composition.  In addition, the use of this keyword
causes Mutt to not pass the body of the message to the view/print/edit
program on stdin.
</para>
</listitem>
</varlistentry>
<varlistentry>
<term>%t</term>
<listitem>
<para>
Mutt will expand <literal>%t</literal> to the text representation of the
content type of the message in the same form as the first parameter of
the mailcap definition line, i.e. <literal>text/html</literal> or
<literal>image/gif</literal>.
</para>
</listitem>
</varlistentry>
<varlistentry>
<term>%{&lt;parameter&gt;}</term>
<listitem>
<para>
Mutt will expand this to the value of the specified parameter from the
Content-Type: line of the mail message.  For instance, if your mail
message contains:
</para>

<screen>
Content-Type: text/plain; charset=iso-8859-1
</screen>

<para>
then Mutt will expand <literal>%{charset}</literal> to
<quote>iso-8859-1</quote>.  The default metamail mailcap file uses this
feature to test the charset to spawn an xterm using the right charset to
view the message.
</para>
</listitem>
</varlistentry>
<varlistentry>
<term>\%</term>
<listitem>
<para>
This will be replaced by a literal <literal>%</literal>.
</para>
</listitem>
</varlistentry>
</variablelist>

<para>
Mutt does not currently support the <literal>%F</literal> and
<literal>%n</literal> keywords specified in RFC 1524.  The main purpose
of these parameters is for multipart messages, which is handled
internally by Mutt.
</para>

</sect3>

</sect2>

<sect2 id="mailcap-example">
<title>Example Mailcap Files</title>

<para>
This mailcap file is fairly simple and standard:
</para>

<screen>
<emphasis role="comment"># I'm always running X :)</emphasis>
video/*;        xanim %s &gt; /dev/null
image/*;        xv %s &gt; /dev/null

<emphasis role="comment"># I'm always running firefox (if my computer had more memory, maybe)</emphasis>
text/html;      firefox -remote 'openURL(%s)'
</screen>

<para>
This mailcap file shows quite a number of examples:
</para>

<screen>
<emphasis role="comment"># Use xanim to view all videos   Xanim produces a header on startup,
# send that to /dev/null so I don't see it</emphasis>
video/*;        xanim %s &gt; /dev/null

<emphasis role="comment"># Send html to a running firefox by remote</emphasis>
text/html;      firefox -remote 'openURL(%s)'; test=RunningFirefox

<emphasis role="comment"># If I'm not running firefox but I am running X, start firefox on the
# object</emphasis>
text/html;      firefox %s; test=RunningX

<emphasis role="comment"># Else use lynx to view it as text</emphasis>
text/html;      lynx %s

<emphasis role="comment"># This version would convert the text/html to text/plain</emphasis>
text/html;      lynx -dump %s; copiousoutput

<emphasis role="comment"># I use enscript to print text in two columns to a page</emphasis>
text/*;         more %s; print=enscript -2Gr %s

<emphasis role="comment"># Firefox adds a flag to tell itself to view jpegs internally</emphasis>
image/jpeg;xv %s; x-mozilla-flags=internal

<emphasis role="comment"># Use xv to view images if I'm running X</emphasis>
<emphasis role="comment"># In addition, this uses the \ to extend the line and set my editor</emphasis>
<emphasis role="comment"># for images</emphasis>
image/*;xv %s; test=RunningX; \
        edit=xpaint %s

<emphasis role="comment"># Convert images to text using the netpbm tools</emphasis>
image/*;  (anytopnm %s | pnmscale -xysize 80 46 | ppmtopgm | pgmtopbm |
pbmtoascii -1x2 ) 2&gt;&amp;1 ; copiousoutput

<emphasis role="comment"># Send excel spreadsheets to my NT box</emphasis>
application/ms-excel; open.pl %s
</screen>

</sect2>

</sect1>

<sect1 id="auto-view">
<title>MIME Autoview</title>

<para>
Usage:
</para>

<cmdsynopsis>
<command>auto_view</command>
<arg choice="plain">
<replaceable>mimetype</replaceable>
</arg>
<arg choice="opt" rep="repeat">
<replaceable>mimetype</replaceable>
</arg>

<command>unauto_view</command>
<group choice="req">
<arg choice="plain">
<replaceable>*</replaceable>
</arg>
<arg choice="plain" rep="repeat">
<replaceable>mimetype</replaceable>
</arg>
</group>
</cmdsynopsis>

<para>
In addition to explicitly telling Mutt to view an attachment with the
MIME viewer defined in the mailcap file from the attachments menu, Mutt
has support for automatically viewing MIME attachments while in the
pager.
</para>

<para>
For this to work, you must define a viewer in the mailcap file which
uses the <literal>copiousoutput</literal> option to denote that it is
non-interactive.  Usually, you also use the entry to convert the
attachment to a text representation which you can view in the pager.
</para>

<para>
You then use the <command>auto_view</command> configuration command to
list the content-types that you wish to view automatically.  For
instance, if you set it to:
</para>

<screen>
auto_view text/html application/x-gunzip \
  application/postscript image/gif application/x-tar-gz
</screen>

<para>
...Mutt would try to find corresponding entries for rendering
attachments of these types as text. A corresponding mailcap could look
like:
</para>

<screen>
text/html;      lynx -dump %s; copiousoutput; nametemplate=%s.html
image/*;        anytopnm %s | pnmscale -xsize 80 -ysize 50 | ppmtopgm | \
                pgmtopbm | pbmtoascii ; copiousoutput
application/x-gunzip;   gzcat; copiousoutput
application/x-tar-gz; gunzip -c %s | tar -tf - ; copiousoutput
application/postscript; ps2ascii %s; copiousoutput
</screen>

<para>
<command>unauto_view</command> can be used to remove previous entries
from the <command>auto_view</command> list.  This can be used with <link
linkend="message-hook"><command>message-hook</command></link> to
autoview messages based on size, etc.
<quote><command>unauto_view</command> *</quote> will remove all previous
entries.
</para>

</sect1>

<sect1 id="alternative-order">
<title>MIME Multipart/Alternative</title>

<para>
The <literal>multipart/alternative</literal> container type only has
child MIME parts which represent the same content in an alternative
way. This is often used to send HTML messages which contain an
alternative plain text representation.
</para>

<para>
Mutt has some heuristics for determining which attachment of a
<literal>multipart/alternative</literal> type to display:
</para>

<orderedlist>
<listitem>
<para>
First, Mutt will check the <command>alternative_order</command> list to
determine if one of the available types is preferred.  It consists of a
number of MIME types in order, including support for implicit and
explicit wildcards. For example:
</para>

<screen>
alternative_order text/enriched text/plain text \
  application/postscript image/*
</screen>
</listitem>
<listitem>
<para>
Next, Mutt will check if any of the types have a defined <link
linkend="auto-view"><command>auto_view</command></link>, and use that.
</para>
</listitem>
<listitem>
<para>
Failing that, Mutt will look for any text type.
</para>
</listitem>
<listitem>
<para>
As a last attempt, Mutt will look for any type it knows how to handle.
</para>
</listitem>
</orderedlist>

<para>
To remove a MIME type from the <command>alternative_order</command>
list, use the <command>unalternative_order</command> command.
</para>

</sect1>

<sect1 id="attachments">
<title>Attachment Searching and Counting</title>

<para>
If you ever lose track of attachments in your mailboxes, Mutt's
attachment-counting and -searching support might be for you.  You can
make your message index display the number of qualifying attachments in
each message, or search for messages by attachment count.  You also can
configure what kinds of attachments qualify for this feature with the
<command>attachments</command> and <command>unattachments</command>
commands.
</para>

<para>
In order to provide this information, Mutt needs to fully MIME-parse all
messages affected first. This can slow down operation especially for
remote mail folders such as IMAP because all messages have to be
downloaded first regardless whether the user really wants to view them
or not though using <xref linkend="body-caching"/> usually means to
download the message just once.
</para>

<para>
The syntax is:
</para>

<cmdsynopsis>
<command>attachments</command>
<arg choice="plain">
<replaceable>{ + | - }disposition</replaceable>
</arg>
<arg choice="plain">
<replaceable>mime-type</replaceable>
</arg>

<command>unattachments</command>
<arg choice="plain">
<replaceable>{ + | - }disposition</replaceable>
</arg>
<arg choice="plain">
<replaceable>mime-type</replaceable>
</arg>

<command>attachments</command>
<arg choice="plain">
<replaceable>?</replaceable>
</arg>
</cmdsynopsis>

<para>
<emphasis>disposition</emphasis> is the attachment's Content-Disposition
type &mdash; either <literal>inline</literal> or
<literal>attachment</literal>.  You can abbreviate this to
<literal>I</literal> or <literal>A</literal>.
</para>

<para>
Disposition is prefixed by either a <quote>+</quote> symbol or a
<quote>-</quote> symbol.  If it's a <quote>+</quote>, you're saying that
you want to allow this disposition and MIME type to qualify.  If it's a
<quote>-</quote>, you're saying that this disposition and MIME type is
an exception to previous <quote>+</quote> rules.  There are examples
below of how this is useful.
</para>

<para>
<emphasis>mime-type</emphasis> is the MIME type of the attachment you
want the command to affect.  A MIME type is always of the format
<literal>major/minor</literal>, where <literal>major</literal> describes
the broad category of document you're looking at, and
<literal>minor</literal> describes the specific type within that
category.  The major part of mime-type must be literal text (or the
special token <quote><literal>*</literal></quote>), but the minor part
may be a regular expression.  (Therefore,
<quote><literal>*/.*</literal></quote> matches any MIME type.)
</para>

<para>
The MIME types you give to the <command>attachments</command> directive
are a kind of pattern.  When you use the <command>attachments</command>
directive, the patterns you specify are added to a list.  When you use
<command>unattachments</command>, the pattern is removed from the list.
The patterns are not expanded and matched to specific MIME types at this
time &mdash; they're just text in a list.  They're only matched when
actually evaluating a message.
</para>

<para>
Some examples might help to illustrate.  The examples that are not
commented out define the default configuration of the lists.
</para>

<example id="ex-attach-count">
<title>Attachment counting</title>
<screen>
<emphasis role="comment">
# Removing a pattern from a list removes that pattern literally. It
# does not remove any type matching the pattern.
#
#  attachments   +A */.*
#  attachments   +A image/jpeg
#  unattachments +A */.*
#
# This leaves "attached" image/jpeg files on the allowed attachments
# list. It does not remove all items, as you might expect, because the
# second */.* is not a matching expression at this time.
#
# Remember: "unattachments" only undoes what "attachments" has done!
# It does not trigger any matching on actual messages.

# Qualify any MIME part with an "attachment" disposition, EXCEPT for
# text/x-vcard and application/pgp parts. (PGP parts are already known
# to mutt, and can be searched for with ~g, ~G, and ~k.)
#
# I've added x-pkcs7 to this, since it functions (for S/MIME)
# analogously to PGP signature attachments. S/MIME isn't supported
# in a stock mutt build, but we can still treat it specially here.
#
</emphasis>
attachments   +A */.*
attachments   -A text/x-vcard application/pgp.*
attachments   -A application/x-pkcs7-.*

<emphasis role="comment">
# Discount all MIME parts with an "inline" disposition, unless they're
# text/plain. (Why inline a text/plain part unless it's external to the
# message flow?)
</emphasis>
attachments   +I text/plain

<emphasis role="comment">
# These two lines make Mutt qualify MIME containers.  (So, for example,
# a message/rfc822 forward will count as an attachment.)  The first
# line is unnecessary if you already have "attach-allow */.*", of
# course.  These are off by default!  The MIME elements contained
# within a message/* or multipart/* are still examined, even if the
# containers themselves don't qualify.

#attachments  +A message/.* multipart/.*
#attachments  +I message/.* multipart/.*
</emphasis>

<emphasis role="comment">## You probably don't really care to know about deleted attachments.</emphasis>
attachments   -A message/external-body
attachments   -I message/external-body
</screen>
</example>

<para>
Entering the command <quote><command>attachments</command> ?</quote> as
a command will list your current settings in Muttrc format, so that it
can be pasted elsewhere.
</para>

</sect1>

<sect1 id="mime-lookup">
<title>MIME Lookup</title>

<para>
Usage:
</para>

<cmdsynopsis>
<command>mime-lookup</command>
<arg choice="plain">
<replaceable>mimetype</replaceable>
</arg>
<arg choice="opt" rep="repeat">
<replaceable>mimetype</replaceable>
</arg>

<command>unmime-lookup</command>
<group choice="req">
<arg choice="plain">
<replaceable>*</replaceable>
</arg>
<arg choice="plain" rep="repeat">
<replaceable>mimetype</replaceable>
</arg>
</group>
</cmdsynopsis>

<para>
Mutt's <command>mime_lookup</command> list specifies a list of MIME
types that should <emphasis>not</emphasis> be treated according to their
mailcap entry.  This option is designed to deal with binary types such
as <literal>application/octet-stream</literal>.  When an attachment's
MIME type is listed in <command>mime_lookup</command>, then the
extension of the filename will be compared to the list of extensions in
the <literal>mime.types</literal> file.  The MIME type associated with
this extension will then be used to process the attachment according to
the rules in the mailcap file and according to any other configuration
options (such as <command>auto_view</command>) specified.  Common usage
would be:
</para>

<screen>
mime_lookup application/octet-stream application/X-Lotus-Manuscript
</screen>

<para>
In addition, the <literal>unmime_lookup</literal> command may be used to
disable this feature for any particular MIME type if it had been set,
for example, in a global <literal>.muttrc</literal>.
</para>

</sect1>

</chapter>

<chapter id="optionalfeatures">
<title>Optional Features</title>

<sect1 id="optionalfeatures-notes">
<title>General Notes</title>

<sect2 id="compile-time-features">
<title>Enabling/Disabling Features</title>

<para>
Mutt supports several of optional features which can be enabled or
disabled at compile-time by giving the <emphasis>configure</emphasis>
script certain arguments. These are listed in the <quote>Optional
features</quote> section of the <emphasis>configure --help</emphasis>
output.
</para>

<para>
Which features are enabled or disabled can later be determined from the
output of <literal>mutt -v</literal>. If a compile option starts with
<quote>+</quote> it is enabled and disabled if prefixed with
<quote>-</quote>. For example, if Mutt was compiled using GnuTLS for
encrypted communication instead of OpenSSL, <literal>mutt -v</literal>
would contain:
</para>

<screen>
-USE_SSL_OPENSSL +USE_SSL_GNUTLS</screen>

</sect2>

<sect2 id="url-syntax">
<title>URL Syntax</title>

<para>
Mutt optionally supports the IMAP, POP3 and SMTP protocols which require
to access servers using URLs. The canonical syntax for specifying URLs
in Mutt is (an item enclosed in <literal>[]</literal> means it is
optional and may be omitted):
</para>

<screen>
proto[s]://[username[:password]@]server[:port][/path]
</screen>

<para>
<emphasis>proto</emphasis> is the communication protocol:
<literal>imap</literal> for IMAP, <literal>pop</literal> for POP3 and
<literal>smtp</literal> for SMTP. If <quote>s</quote> for <quote>secure
communication</quote> is appended, Mutt will attempt to establish an
encrypted communication using SSL or TLS.
</para>

<para>
Since all protocols supported by Mutt support/require authentication,
login credentials may be specified in the URL. This has the advantage
that multiple IMAP, POP3 or SMTP servers may be specified (which isn't
possible using, for example, <link
linkend="imap-user">$imap_user</link>). The username may contain the
<quote>@</quote> symbol being used by many mail systems as part of the
login name. The special characters <quote>/</quote>
(<literal>%2F</literal>), <quote>:</quote> (<literal>%3A</literal>) and
<quote>%</quote> (<literal>%25</literal>) have to be URL-encoded in
usernames using the <literal>%</literal>-notation.
</para>

<para>
A password can be given, too but is not recommended if the URL is
specified in a configuration file on disk.
</para>

<para>
If no port number is given, Mutt will use the system's default for the
given protocol (usually consulting <literal>/etc/services</literal>).
</para>

<para>
The optional path is only relevant for IMAP and ignored elsewhere.
</para>

<example id="ex-url">
<title>URLs</title>
<screen>
pops://host/
imaps://user@host/INBOX/Sent
smtp://user@host:587/
</screen>
</example>

</sect2>

</sect1>

<sect1 id="ssl">
<title>SSL/TLS Support</title>

<para>
If Mutt is compiled with IMAP, POP3 and/or SMTP support, it can also be
compiled with support for SSL or TLS using either OpenSSL or GnuTLS ( by
running the <emphasis>configure</emphasis> script with the
<emphasis>--enable-ssl=...</emphasis> option for OpenSSL or
<emphasis>--enable-gnutls=...</emphasis> for GnuTLS). Mutt can then
attempt to encrypt communication with remote servers if these protocols
are suffixed with <quote>s</quote> for <quote>secure
communication</quote>.
</para>

</sect1>

<sect1 id="pop">
<title>POP3 Support</title>

<para>
If Mutt is compiled with POP3 support (by running the
<emphasis>configure</emphasis> script with the
<emphasis>--enable-pop</emphasis> flag), it has the ability to work with
mailboxes located on a remote POP3 server and fetch mail for local
browsing.
</para>

<para>
Remote POP3 servers can be accessed using URLs with the
<literal>pop</literal> protocol for unencrypted and
<literal>pops</literal> for encrypted communication, see <xref
linkend="url-syntax"/> for details.
</para>

<para>
Polling for new mail is more expensive over POP3 than locally. For this
reason the frequency at which Mutt will check for mail remotely can be
controlled by the <link
linkend="pop-checkinterval">$pop_checkinterval</link> variable, which
defaults to every 60 seconds.
</para>

<para>
POP is read-only which doesn't allow for some features like editing
messages or changing flags. However, using <xref
linkend="header-caching"/> and <xref linkend="body-caching"/> Mutt
simulates the new/old/read flags as well as flagged and replied.  Mutt
applies some logic on top of remote messages but cannot change them so
that modifications of flags are lost when messages are downloaded from
the POP server (either by Mutt or other tools).
</para>

<anchor id="fetch-mail"/>
<para>
Another way to access your POP3 mail is the
<literal>&lt;fetch-mail&gt;</literal> function (default: G).  It allows
to connect to <link linkend="pop-host">$pop_host</link>, fetch all your
new mail and place it in the local <link
linkend="spoolfile">$spoolfile</link>.  After this point, Mutt runs
exactly as if the mail had always been local.
</para>

<note>
<para>
If you only need to fetch all messages to a local mailbox you should
consider using a specialized program, such as
<literal>fetchmail(1)</literal>, <literal>getmail(1)</literal> or
similar.
</para>
</note>

</sect1>

<sect1 id="imap">
<title>IMAP Support</title>

<para>
If Mutt was compiled with IMAP support (by running the
<emphasis>configure</emphasis> script with the
<emphasis>--enable-imap</emphasis> flag), it has the ability to work
with folders located on a remote IMAP server.
</para>

<para>
You can access the remote inbox by selecting the folder by its URL (see
<xref linkend="url-syntax"/> for details) using the
<literal>imap</literal> or <literal>imaps</literal> protocol.
Alternatively, a pine-compatible notation is also supported, i.e.
<literal>{[username@]imapserver[:port][/ssl]}path/to/folder</literal>
</para>

<para>
Note that not all servers use <quote>/</quote> as the hierarchy
separator.  Mutt should correctly notice which separator is being used
by the server and convert paths accordingly.
</para>

<para>
When browsing folders on an IMAP server, you can toggle whether to look
at only the folders you are subscribed to, or all folders with the
<emphasis>toggle-subscribed</emphasis> command.  See also the <link
linkend="imap-list-subscribed">$imap_list_subscribed</link> variable.
</para>

<para>
Polling for new mail on an IMAP server can cause noticeable delays. So,
you'll want to carefully tune the <link
linkend="mail-check">$mail_check</link> and <link
linkend="timeout">$timeout</link> variables. Reasonable values are:
</para>

<screen>
set mail_check=90
set timeout=15
</screen>

<para>
with relatively good results even over slow modem lines.
</para>

<note>
<para>
Note that if you are using mbox as the mail store on UW servers prior to
v12.250, the server has been reported to disconnect a client if another
client selects the same folder.
</para>
</note>

<sect2 id="imap-browser">
<title>The IMAP Folder Browser</title>

<para>
As of version 1.2, Mutt supports browsing mailboxes on an IMAP
server. This is mostly the same as the local file browser, with the
following differences:
</para>

<itemizedlist>
<listitem>

<para>
In lieu of file permissions, Mutt displays the string
<quote>IMAP</quote>, possibly followed by the symbol <quote>+</quote>,
indicating that the entry contains both messages and subfolders. On
Cyrus-like servers folders will often contain both messages and
subfolders.
</para>
</listitem>
<listitem>

<para>
For the case where an entry can contain both messages and subfolders,
the selection key (bound to <literal>enter</literal> by default) will
choose to descend into the subfolder view. If you wish to view the
messages in that folder, you must use <literal>view-file</literal>
instead (bound to <literal>space</literal> by default).
</para>
</listitem>
<listitem>

<para>
You can create, delete and rename mailboxes with the
<literal>&lt;create-mailbox&gt;</literal>,
<literal>&lt;delete-mailbox&gt;</literal>, and
<literal>&lt;rename-mailbox&gt;</literal> commands (default bindings:
<literal>C</literal>, <literal>d</literal> and <literal>r</literal>,
respectively). You may also <literal>&lt;subscribe&gt;</literal> and
<literal>&lt;unsubscribe&gt;</literal> to mailboxes (normally these are
bound to <literal>s</literal> and <literal>u</literal>, respectively).
</para>
</listitem>

</itemizedlist>

</sect2>

<sect2 id="imap-authentication">
<title>Authentication</title>

<para>
Mutt supports four authentication methods with IMAP servers: SASL,
GSSAPI, CRAM-MD5, and LOGIN (there is a patch by Grant Edwards to add
NTLM authentication for you poor exchange users out there, but it has
yet to be integrated into the main tree). There is also support for the
pseudo-protocol ANONYMOUS, which allows you to log in to a public IMAP
server without having an account. To use ANONYMOUS, simply make your
username blank or <quote>anonymous</quote>.
</para>

<para>
SASL is a special super-authenticator, which selects among several
protocols (including GSSAPI, CRAM-MD5, ANONYMOUS, and DIGEST-MD5) the
most secure method available on your host and the server. Using some of
these methods (including DIGEST-MD5 and possibly GSSAPI), your entire
session will be encrypted and invisible to those teeming network
snoops. It is the best option if you have it. To use it, you must have
the Cyrus SASL library installed on your system and compile Mutt with
the <emphasis>--with-sasl</emphasis> flag.
</para>

<para>
Mutt will try whichever methods are compiled in and available on the
server, in the following order: SASL, ANONYMOUS, GSSAPI, CRAM-MD5,
LOGIN.
</para>

<para>
There are a few variables which control authentication:
</para>

<itemizedlist>
<listitem>

<para>
<link linkend="imap-user">$imap_user</link> - controls the username
under which you request authentication on the IMAP server, for all
authenticators. This is overridden by an explicit username in the
mailbox path (i.e. by using a mailbox name of the form
<literal>{user@host}</literal>).
</para>
</listitem>
<listitem>

<para>
<link linkend="imap-pass">$imap_pass</link> - a password which you may
preset, used by all authentication methods where a password is needed.
</para>
</listitem>
<listitem>

<para>
<link linkend="imap-authenticators">$imap_authenticators</link> - a
colon-delimited list of IMAP authentication methods to try, in the order
you wish to try them. If specified, this overrides Mutt's default
(attempt everything, in the order listed above).
</para>
</listitem>

</itemizedlist>

</sect2>

</sect1>

<sect1 id="smtp">
<title>SMTP Support</title>

<para>
Besides supporting traditional mail delivery through a
sendmail-compatible program, Mutt supports delivery through SMTP if it
was configured and built with <literal>--enable-smtp</literal>.
</para>

<para>
If the configuration variable <link linkend="smtp-url">$smtp_url</link>
is set, Mutt will contact the given SMTP server to deliver messages; if
it is unset, Mutt will use the program specified by <link
linkend="sendmail">$sendmail</link>.
</para>

<para>
For details on the URL syntax, please see <xref linkend="url-syntax"/>.
</para>

<para>
The built-in SMTP support supports encryption (the
<literal>smtps</literal> protocol using SSL or TLS) as well as SMTP
authentication using SASL. The authentication mechanisms for SASL are
specified in <link
linkend="smtp-authenticators">$smtp_authenticators</link> defaulting to
an empty list which makes Mutt try all available methods from
most-secure to least-secure.
</para>

</sect1>

<sect1 id="account-hook">
<title>Managing Multiple Accounts</title>

<para>
Usage:
</para>

<cmdsynopsis>
<command>account-hook</command>
<arg choice="plain">
<replaceable class="parameter">regexp</replaceable>
</arg>
<arg choice="plain">
<replaceable class="parameter">command</replaceable>
</arg>
</cmdsynopsis>

<para>
If you happen to have accounts on multiple IMAP, POP and/or SMTP
servers, you may find managing all the authentication settings
inconvenient and error-prone. The <link
linkend="account-hook"><command>account-hook</command></link> command
may help. This hook works like <link
linkend="folder-hook"><command>folder-hook</command></link> but is
invoked whenever Mutt needs to access a remote mailbox (including inside
the folder browser), not just when you open the mailbox. This includes
(for example) polling for new mail, storing Fcc messages and saving
messages to a folder. As a consequence, <link
linkend="account-hook"><command>account-hook</command></link> should
only be used to set connection-related settings such as passwords or
tunnel commands but not settings such as sender address or name (because
in general it should be considered unpredictable which <link
linkend="account-hook"><command>account-hook</command></link> was last
used).
</para>

<para>
Some examples:
</para>

<screen>
account-hook . 'unset imap_user; unset imap_pass; unset tunnel'
account-hook imap://host1/ 'set imap_user=me1 imap_pass=foo'
account-hook imap://host2/ 'set tunnel="ssh host2 /usr/libexec/imapd"'
account-hook smtp://user@host3/ 'set tunnel="ssh host3 /usr/libexec/smtpd"'
</screen>

<para>
To manage multiple accounts with, for example, different values of <link
linkend="record">$record</link> or sender addresses, <link
linkend="folder-hook"><command>folder-hook</command></link> has to be be
used together with the <link
linkend="mailboxes"><command>mailboxes</command></link> command.
</para>

<example id="ex-multiaccount">
<title>Managing multiple accounts</title>
<screen>
mailboxes imap://user@host1/INBOX
folder-hook imap://user@host1/ 'set folder=imap://host1/ ; set record=+INBOX/Sent'

mailboxes imap://user@host2/INBOX
folder-hook imap://user@host2/ 'set folder=imap://host2/ ; set record=+INBOX/Sent'
</screen>
</example>

<para>
In example <xref linkend="ex-multiaccount"/> the folders are defined
using <link linkend="mailboxes"><command>mailboxes</command></link> so
Mutt polls them for new mail. Each <link
linkend="folder-hook"><command>folder-hook</command></link> triggers
when one mailbox below each IMAP account is opened and sets <link
linkend="folder">$folder</link> to the account's root folder. Next, it
sets <link linkend="record">$record</link> to the
<emphasis>INBOX/Sent</emphasis> folder below the newly set <link
linkend="folder">$folder</link>. Please notice that the value the
<quote>+</quote> <link linkend="shortcuts">mailbox shortcut</link>
refers to depends on the <emphasis>current</emphasis> value of <link
linkend="folder">$folder</link> and therefore has to be set separately
per account. Setting other values like <link linkend="from">$from</link>
or <link linkend="signature">$signature</link> is analogous to setting
<link linkend="record">$record</link>.
</para>

</sect1>

<sect1 id="caching">
<title>Local Caching</title>

<para>
Mutt contains two types of local caching: <emphasis>(1)</emphasis> the
so-called <quote>header caching</quote> and <emphasis>(2)</emphasis> the
so-called <quote>body caching</quote> which are both described in this
section.
</para>

<para>
Header caching is optional as it depends on external libraries, body
caching is always enabled if Mutt is compiled with POP and/or IMAP
support as these use it (body caching requires no external library).
</para>

<sect2 id="header-caching">
<title>Header Caching</title>

<para>
Mutt provides optional support for caching message headers for the
following types of folders: IMAP, POP, Maildir and MH. Header caching
greatly speeds up opening large folders because for remote folders,
headers usually only need to be downloaded once. For Maildir and MH,
reading the headers from a single file is much faster than looking at
possibly thousands of single files (since Maildir and MH use one file
per message.)
</para>

<para>
Header caching can be enabled via the configure script and the
<emphasis>--enable-hcache</emphasis> option. It's not turned on by
default because external database libraries are required: one of
tokyocabinet, qdbm, gdbm or bdb must be present.
</para>

<para>
If enabled, <link linkend="header-cache">$header_cache</link> can be
used to either point to a file or a directory. If set to point to a
file, one database file for all folders will be used (which may result
in lower performance), but one file per folder if it points to a
directory.
</para>

</sect2>

<sect2 id="body-caching">
<title>Body Caching</title>

<para>
Both cache methods can be combined using the same directory for storage
(and for IMAP/POP even provide meaningful file names) which simplifies
manual maintenance tasks.
</para>

<para>
In addition to caching message headers only, Mutt can also cache whole
message bodies. This results in faster display of messages for POP and
IMAP folders because messages usually have to be downloaded only once.
</para>

<para>
For configuration, the variable <link linkend="message-cachedir"
>$message_cachedir</link> must point to a directory. There, Mutt will
create a hierarchy of subdirectories named like the account and mailbox
path the cache is for.
</para>

</sect2>

<sect2 id="cache-dirs">
<title>Cache Directories</title>

<para>
For using both, header and body caching, <link
linkend="header-cache">$header_cache</link> and <link
linkend="message-cachedir" >$message_cachedir</link> can be safely set
to the same value.
</para>

<para>
In a header or body cache directory, Mutt creates a directory hierarchy
named like: <literal>proto:user@hostname</literal> where
<literal>proto</literal> is either <quote>pop</quote> or
<quote>imap.</quote> Within there, for each folder, Mutt stores messages
in single files and header caches in files with the
<quote>.hcache</quote> extension.  All files can be removed as needed if
the consumed disk space becomes an issue as Mutt will silently fetch
missing items again. Pathnames are always stored in UTF-8 encoding.
</para>

<para>
For Maildir and MH, the header cache files are named after the MD5
checksum of the path.
</para>

</sect2>

<sect2 id="maint-cache">
<title>Maintenance</title>

<para>
Mutt does not (yet) support maintenance features for header cache
database files so that files have to be removed in case they grow too
big. It depends on the database library used for header caching whether
disk space freed by removing messages is re-used.
</para>

<para>
For body caches, Mutt can keep the local cache in sync with the remote
mailbox if the <link
linkend="message-cache-clean">$message_cache_clean</link> variable is
set. Cleaning means to remove messages from the cache which are no
longer present in the mailbox which only happens when other mail clients
or instances of Mutt using a different body cache location delete
messages (Mutt itself removes deleted messages from the cache when
syncing a mailbox). As cleaning can take a noticeable amount of time, it
should not be set in general but only occasionally.
</para>

</sect2>

</sect1>

<sect1 id="exact-address">
<title>Exact Address Generation</title>

<para>
Mutt supports the <quote>Name &lt;user@host&gt;</quote> address syntax
for reading and writing messages, the older <quote>user@host
(Name)</quote> syntax is only supported when reading messages. The
<emphasis>--enable-exact-address</emphasis> switch can be given to
configure to build it with write-support for the latter
syntax. <literal>EXACT_ADDRESS</literal> in the output of <literal>mutt
-v</literal> indicates whether it's supported.
</para>

</sect1>

<sect1 id="sending-mixmaster">
<title>Sending Anonymous Messages via Mixmaster</title>

<para>
You may also have compiled Mutt to co-operate with Mixmaster, an
anonymous remailer.  Mixmaster permits you to send your messages
anonymously using a chain of remailers. Mixmaster support in Mutt is for
mixmaster version 2.04 or later.
</para>

<para>
To use it, you'll have to obey certain restrictions.  Most important,
you cannot use the <literal>Cc</literal> and <literal>Bcc</literal>
headers.  To tell Mutt to use mixmaster, you have to select a remailer
chain, using the mix function on the compose menu.
</para>

<para>
The chain selection screen is divided into two parts.  In the (larger)
upper part, you get a list of remailers you may use.  In the lower part,
you see the currently selected chain of remailers.
</para>

<para>
You can navigate in the chain using the
<literal>&lt;chain-prev&gt;</literal> and
<literal>&lt;chain-next&gt;</literal> functions, which are by default
bound to the left and right arrows and to the <literal>h</literal> and
<literal>l</literal> keys (think vi keyboard bindings).  To insert a
remailer at the current chain position, use the
<literal>&lt;insert&gt;</literal> function.  To append a remailer behind
the current chain position, use <literal>&lt;select-entry&gt;</literal>
or <literal>&lt;append&gt;</literal>.  You can also delete entries from
the chain, using the corresponding function.  Finally, to abandon your
changes, leave the menu, or <literal>&lt;accept&gt;</literal> them
pressing (by default) the <literal>Return</literal> key.
</para>

<para>
Note that different remailers do have different capabilities, indicated
in the %c entry of the remailer menu lines (see <link
linkend="mix-entry-format">$mix_entry_format</link>).  Most important is
the <quote>middleman</quote> capability, indicated by a capital
<quote>M</quote>: This means that the remailer in question cannot be
used as the final element of a chain, but will only forward messages to
other mixmaster remailers.  For details on the other capabilities,
please have a look at the mixmaster documentation.
</para>

</sect1>

<<<<<<< HEAD
<sect1 id="quasi-delete">
	<title>Quasi-Delete Patch</title>
	<subtitle>Mark emails that should be hidden, but not deleted</subtitle>

	<sect2 id="quasi-delete-patch">
		<title>Patch</title>

		<para>
			To check if Mutt supports <quote>Quasi-Delete</quote>, look for
			<quote>patch-quasi-delete</quote> in the mutt version.
=======
<sect1 id="tls-sni">
	<title>TLS-SNI Patch</title>
	<subtitle>Negotiate with a server for a TSL/SSL certificate</subtitle>

	<sect2 id="tls-sni-patch">
		<title>Patch</title>

		<para>
			To check if Mutt supports <quote>TLS-SNI</quote>, look for
			<quote>patch-tls-sni</quote> in the mutt version.
>>>>>>> f89d3c40
			See: <xref linkend="mutt-patches"/>.
		</para>

		<itemizedlist>
			<title>Dependencies:</title>
			<listitem><para>mutt-1.5.24</para></listitem>
<<<<<<< HEAD
=======
			<listitem><para>OpenSSL</para></listitem>
>>>>>>> f89d3c40
		</itemizedlist>

		<para>This patch is part of the <ulink url="https://github.com/neomutt/neomutt/wiki">NeoMutt Project</ulink>.</para>
	</sect2>

<<<<<<< HEAD
	<sect2 id="quasi-delete-intro">
		<title>Introduction</title>

        <para>
		The <quote>quasi-delete</quote> function marks an email that should be
		hidden from the index, but NOT deleted.
        </para>

        <para>
		On its own, this patch isn't very useful.  It forms a useful part of
		the notmuch plugin.
        </para>
	</sect2>

<!--
	<sect2 id="quasi-delete-variables">
		<title>Variables</title>
		<para>None</para>
	</sect2>
-->

	<sect2 id="quasi-delete-functions">
		<title>Functions</title>
		<table id="table-quasi-delete-functions">
			<title>Quasi-Delete Functions</title>
			<tgroup cols="4">
				<thead>
					<row>
						<entry>Menus</entry>
						<entry>Default Key</entry>
						<entry>Function</entry>
						<entry>Description</entry>
					</row>
				</thead>
				<tbody>
					<row>
						<entry>index,pager</entry>
						<entry>(none)</entry>
						<entry><literal>&lt;quasi-delete&gt;</literal></entry>
						<entry>delete from mutt, don't touch on disk</entry>
					</row>
				</tbody>
			</tgroup>
		</table>
	</sect2>

<!--
	<sect2 id="quasi-delete-commands">
		<title>Commands</title>
		<para>None</para>
	</sect2>

	<sect2 id="quasi-delete-colors">
		<title>Colors</title>
		<para>None</para>
	</sect2>

	<sect2 id="quasi-delete-sort">
		<title>Sort</title>
		<para>None</para>
	</sect2>
-->

	<sect2 id="quasi-delete-muttrc">
		<title>Muttrc</title>
<screen>
<emphasis role="comment"># Example Mutt config file for the 'quasi-delete' feature.
 
# The 'quasi-delete' function marks an email that should be hidden
# from the index, but NOT deleted.</emphasis>
bind index,pager Q quasi-delete
 
<emphasis role="comment"># vim: syntax=muttrc</emphasis>
</screen>
	</sect2>

	<sect2 id="quasi-delete-see-also">
		<title>See Also</title>

		<itemizedlist>
			<listitem><para><ulink url="https://github.com/neomutt/neomutt/wiki">NeoMutt Project</ulink></para></listitem>
			<listitem><para><link linkend="notmuch">notmuch patch</link></para></listitem>
		</itemizedlist>
	</sect2>

	<sect2 id="quasi-delete-known-bugs">
		<title>Known Bugs</title>
		<para>None</para>
	</sect2>

	<sect2 id="quasi-delete-credits">
		<title>Credits</title>
		<itemizedlist>
		<listitem><para>Karel Zak <email>kzak@redhat.com</email></para></listitem>
		<listitem><para>Richard Russon <email>rich@flatcap.org</email></para></listitem>
		</itemizedlist>
	</sect2>
</sect1>

<sect1 id="progress">
	<title>Progress Bar Patch</title>
	<subtitle>Show a visual progress bar on slow operations</subtitle>

	<sect2 id="progress-patch">
		<title>Patch</title>

		<para>
			To check if Mutt supports <quote>Progress Bar</quote>, look for
			<quote>patch-progress</quote> in the mutt version.
			See: <xref linkend="mutt-patches"/>.
		</para>

		<itemizedlist>
			<title>Dependencies:</title>
			<listitem><para>mutt-1.5.24</para></listitem>
		</itemizedlist>

		<para>This patch is part of the <ulink url="https://github.com/neomutt/neomutt/wiki">NeoMutt Project</ulink>.</para>
	</sect2>

	<sect2 id="progress-intro">
		<title>Introduction</title>

        <para>
		The <quote>progress</quote> patch shows a visual progress bar on slow
		tasks, such as indexing a large folder over the net.
        </para>
	</sect2>

<!--
	<sect2 id="progress-variables">
		<title>Variables</title>
		<para>None</para>
	</sect2>

	<sect2 id="progress-functions">
		<title>Functions</title>
		<para>None</para>
	</sect2>

	<sect2 id="progress-commands">
		<title>Commands</title>
		<para>None</para>
	</sect2>
-->

	<sect2 id="progress-colors">
		<title>Colors</title>
		<table id="table-progress-colors">
			<title>Progress Colors</title>
			<tgroup cols="3">
				<thead>
					<row>
						<entry>Name</entry>
						<entry>Default Color</entry>
						<entry>Description</entry>
					</row>
				</thead>
				<tbody>
					<row>
						<entry><literal>progress</literal></entry>
						<entry>default</entry>
						<entry>Visual progress bar</entry>
					</row>
				</tbody>
			</tgroup>
		</table>
	</sect2>

<!--
	<sect2 id="progress-sort">
		<title>Sort</title>
		<para>None</para>
	</sect2>
-->

	<sect2 id="progress-muttrc">
		<title>Muttrc</title>
<screen>
<emphasis role="comment"># Example Mutt config file for the 'progress' patch.
 
# The 'progress' patch provides clear visual feedback for
# slow tasks, such as indexing a large folder over the net.
 
# Set the color of the progress bar
# White text on a red background</emphasis>
color progress white red
 
<emphasis role="comment"># vim: syntax=muttrc</emphasis>
</screen>
	</sect2>

	<sect2 id="progress-see-also">
		<title>See Also</title>

		<itemizedlist>
			<listitem><para><ulink url="https://github.com/neomutt/neomutt/wiki">NeoMutt Project</ulink></para></listitem>
			<listitem><para><link linkend="color">Color command</link></para></listitem>
		</itemizedlist>
	</sect2>

	<sect2 id="progress-known-bugs">
		<title>Known Bugs</title>
		<para>None</para>
	</sect2>

	<sect2 id="progress-credits">
		<title>Credits</title>
		<itemizedlist>
		<listitem><para>Stefan Kuhn <email>wuodan@hispeed.ch</email></para></listitem>
		<listitem><para>Karel Zak <email>kzak@redhat.com</email></para></listitem>
		<listitem><para>Richard Russon <email>rich@flatcap.org</email></para></listitem>
		</itemizedlist>
	</sect2>
</sect1>

<sect1 id="status-color">
	<title>Status Color Patch</title>
	<subtitle>Custom rules for theming the status bar</subtitle>

	<sect2 id="status-color-patch">
		<title>Patch</title>

		<para>
			To check if Mutt supports <quote>Status Color</quote>, look for
			<quote>patch-status-color</quote> in the mutt version.
			See: <xref linkend="mutt-patches"/>.
		</para>

		<itemizedlist>
			<title>Dependencies:</title>
			<listitem><para>mutt-1.5.24</para></listitem>
		</itemizedlist>

		<para>This patch is part of the <ulink url="https://github.com/neomutt/neomutt/wiki">NeoMutt Project</ulink>.</para>
	</sect2>

	<sect2 id="status-color-intro">
		<title>Introduction</title>

        <para>
		The <quote>status-color</quote> patch allows you to theme different
		parts of the status bar (also when it's used by the index).
        </para>

        <para>
		Unlike normal color commands, <literal>color status</literal> can now
		take up to 2 extra parameters (regex, num).
        </para>
	</sect2>

<!--
	<sect2 id="status-color-variables">
		<title>Variables</title>
		<para>None</para>
	</sect2>

	<sect2 id="status-color-functions">
		<title>Functions</title>
		<para>None</para>
	</sect2>
-->

	<sect2 id="status-color-commands">
		<title>Commands</title>
		<cmdsynopsis>
			<command>color</command>
			<arg choice="plain">
				<option>status</option>
			</arg>
			<arg choice="plain">
				<replaceable class="parameter">foreground</replaceable>
			</arg>
			<arg choice="plain">
				<replaceable class="parameter">background</replaceable>
			</arg>
			<group choice="opt">
				<arg choice="plain">
					<replaceable class="parameter">regex</replaceable>
				</arg>
				<group choice="opt">
					<arg choice="plain">
						<replaceable class="parameter">num</replaceable>
					</arg>
				</group>
			</group>
		</cmdsynopsis>

		<para>
			With zero parameters, Mutt will set the default color for the entire
			status bar.
		</para>

		<para>
			With one parameter, Mutt will only color the parts matching the
			regex.
		</para>

		<para>
			With two parameters, Mutt will only color the num'th sub-match of
			the regex.
		</para>
	</sect2>

	<sect2 id="status-color-colors">
		<title>Colors</title>

		<table id="table-status-color-colors">
			<title>Status Colors</title>
			<tgroup cols="3">
				<thead>
					<row>
						<entry>Name</entry>
						<entry>Default Color</entry>
						<entry>Description</entry>
					</row>
				</thead>
				<tbody>
					<row>
						<entry>status</entry>
						<entry><literal>reverse</literal></entry>
						<entry>Status bar</entry>
					</row>
				</tbody>
			</tgroup>
		</table>
	</sect2>

<!--
	<sect2 id="status-color-sort">
		<title>Sort</title>
		<para>None</para>
	</sect2>
-->

	<sect2 id="status-color-muttrc">
		<title>Muttrc</title>
<screen>
<emphasis role="comment"># Example Mutt config file for the 'status-color' patch.
 
# The 'status-color' patch allows you to theme different parts of
# the status bar (also when it's used by the index).
 
# For the examples below, set some defaults</emphasis>
set status_format='-%r-Mutt: %f [Msgs:%?M?%M/?%m%?n? New:%n?%?o? Old:%o?%?d? Del:%d?%?F? Flag:%F?%?t? Tag:%t?%?p? Post:%p?%?b? Inc:%b?%?l? %l?]---(%s/%S)-%&gt;-(%P)---'
set index_format='%4C %Z %{%b %d} %-15.15L (%?l?%4l&amp;%4c?) %s'
set sort=threads
set sort_aux=last-date-received
 
<emphasis role="comment"># 'status color' can take up to 2 extra parameters
 
# color status foreground background [ regex [ num ]]
 
# 0 extra parameters
# Set the default color for the entire status line</emphasis>
color status blue white
 
<emphasis role="comment"># 1 extra parameter
# Set the color for a matching pattern
# color status foreground background regexp
 
# Highlight New, Deleted, or Flagged emails</emphasis>
color status brightred white '(New|Del|Flag):[0-9]+'
 
<emphasis role="comment"># Highlight mailbox ordering if it's different from the default
# First, highlight anything (*/*)</emphasis>
color status brightred default '\([^)]+/[^)]+\)'
 
<emphasis role="comment"># Then override the color for one specfic case</emphasis>
color status default   default '\(threads/last-date-received\)'
 
<emphasis role="comment"># 2 extra parameters
# Set the color for the nth submatch of a pattern
# color status foreground background regexp num
 
# Highlight the contents of the []s but not the [] themselves</emphasis>
color status red default '\[([^]]+)\]' 1
 
<emphasis role="comment"># The '1' refers to the first regex submatch, which is the inner
# part in ()s
 
# Highlight the mailbox</emphasis>
color status brightwhite default 'Mutt: ([^ ]+)' 1
 
<emphasis role="comment"># Search for 'Mutt: ' but only highlight what comes after it
 
# vim: syntax=muttrc</emphasis>
</screen>
	</sect2>

	<sect2 id="status-color-see-also">
		<title>See Also</title>

		<itemizedlist>
			<listitem><para><ulink url="https://github.com/neomutt/neomutt/wiki">NeoMutt Project</ulink></para></listitem>
			<listitem><para><link linkend="compile-time-features">Compile-Time Features</link></para></listitem>
			<listitem><para><link linkend="regexp">Regular Expressions</link></para></listitem>
			<listitem><para><link linkend="patterns">Patterns</link></para></listitem>
			<listitem><para><link linkend="index-color">index-color patch</link></para></listitem>
			<listitem><para><link linkend="color">Color command</link></para></listitem>
		</itemizedlist>
	</sect2>

	<sect2 id="status-color-known-bugs">
		<title>Known Bugs</title>
		<para>None</para>
	</sect2>

	<sect2 id="status-color-credits">
		<title>Credits</title>
		<itemizedlist>
		<listitem><para>David Sterba <email>dsterba@suse.cz</email></para></listitem>
		<listitem><para>Thomas Glanzmann <email>thomas@glanzmann.de</email></para></listitem>
		<listitem><para>Kirill A. Shutemov <email>kirill@shutemov.name</email></para></listitem>
		<listitem><para>Richard Russon <email>rich@flatcap.org</email></para></listitem>
		</itemizedlist>
	</sect2>
</sect1>

<sect1 id="index-color">
	<title>Index Color Patch</title>
	<subtitle>Custom rules for theming the email index</subtitle>

	<sect2 id="index-color-patch">
		<title>Patch</title>

		<para>
			To check if Mutt supports <quote>Index Color</quote>, look for
			<quote>patch-index-color</quote> in the mutt version.
			See: <xref linkend="mutt-patches"/>.
		</para>

		<itemizedlist>
			<title>Dependencies:</title>
			<listitem><para>mutt-1.5.24</para></listitem>
			<listitem><para><link linkend="status-color">status-color patch</link></para></listitem>
		</itemizedlist>

		<para>This patch is part of the <ulink url="https://github.com/neomutt/neomutt/wiki">NeoMutt Project</ulink>.</para>
	</sect2>

	<sect2 id="index-color-intro">
		<title>Introduction</title>

        <para>
		The <quote>index-color</quote> patch allows you to specify colors for
		individual parts of the email index. e.g. Subject, Author, Flags.
        </para>

        <para>
		First choose which part of the index you'd like to color.
		Then, if needed, pick a pattern to match.
        </para>

		<para>
		Note: The pattern does not have to refer to the object you wish to
		color.  e.g.
		</para>

<screen>
color index_author red default &quot;~smutt&quot;
</screen>

        <para>
		The author appears red when the subject (~s) contains <quote>mutt</quote>.
        </para>
	</sect2>

<!--
	<sect2 id="index-color-variables">
=======
	<sect2 id="tls-sni-intro">
		<title>Introduction</title>

		<para>
		The <quote>TLS-SNI</quote> patch adds support for TLS virtual hosting.
		If your mail server doesn't support this everything will still work
		normally.
		</para>

		<para>
		TLS supports sending the expected server hostname during the
		handshake, via the SNI extension.  This can be used to select a
		server certificate to issue to the client, permitting
		virtual-hosting without requiring multiple IP addresses.
		</para>

		<para>
		This has been tested against Exim 4.80, which optionally logs SNI
		and can perform vhosting.
		</para>

        <para>
		To verify TLS SNI support by a server, you can use:
        </para>

<screen>
openssl s_client -host &lt;imap server&gt; -port &lt;port&gt; -tls1 -servername &lt;imap server&gt;
</screen>
	</sect2>

<!--
	<sect2 id="tls-sni-variables">
>>>>>>> f89d3c40
		<title>Variables</title>
		<para>None</para>
	</sect2>

<<<<<<< HEAD
	<sect2 id="index-color-functions">
		<title>Functions</title>
		<para>None</para>
	</sect2>

	<sect2 id="index-color-commands">
		<title>Commands</title>
		<para>None</para>
	</sect2>
-->

	<sect2 id="index-color-colors">
		<title>Colors</title>

        <para>
		All the colors default to <literal>default</literal>, i.e. unset.
        </para>

        <para>
		The index objects can be themed using the <literal>color</literal> command.
		Some objects require a pattern.
        </para>

<screen>
color index-object foreground background
color index-object foreground background pattern
</screen>

		<table id="table-index-color-colors">
			<title>Index Colors</title>
			<tgroup cols="3">
				<thead>
					<row>
						<entry>Object</entry>
						<entry>Pattern</entry>
						<entry>Highlights</entry>
					</row>
				</thead>
				<tbody>
					<row>
						<entry><literal>index</literal></entry>
						<entry>yes</entry>
						<entry>Entire index line</entry>
					</row>
					<row>
						<entry><literal>index_author</literal></entry>
						<entry>yes</entry>
						<entry>Author name, %A %a %F %L %n</entry>
					</row>
					<row>
						<entry><literal>index_collapsed</literal></entry>
						<entry>no</entry>
						<entry>Number of messages in a collapsed thread, %M</entry>
					</row>
					<row>
						<entry><literal>index_date</literal></entry>
						<entry>no</entry>
						<entry>Date field</entry>
					</row>
					<row>
						<entry><literal>index_flags</literal></entry>
						<entry>yes</entry>
						<entry>Message flags, %S %Z</entry>
					</row>
					<row>
						<entry><literal>index_label</literal></entry>
						<entry>no</entry>
						<entry>Message label, %y %Y</entry>
					</row>
					<row>
						<entry><literal>index_number</literal></entry>
						<entry>no</entry>
						<entry>Message number, %C</entry>
					</row>
					<row>
						<entry><literal>index_size</literal></entry>
						<entry>no</entry>
						<entry>Message size, %c %l</entry>
					</row>
					<row>
						<entry><literal>index_subject</literal></entry>
						<entry>yes</entry>
						<entry>Subject, %s</entry>
					</row>
				</tbody>
			</tgroup>
		</table>
	</sect2>

<!--
	<sect2 id="index-color-sort">
		<title>Sort</title>
		<para>None</para>
	</sect2>
-->

	<sect2 id="index-color-muttrc">
		<title>Muttrc</title>
<screen>
<emphasis role="comment"># Example Mutt config file for the 'index-color' feature.
 
# Entire index line</emphasis>
color index white black '.*'
 
<emphasis role="comment"># Author name, %A %a %F %L %n
 
# Give the author column a dark grey background</emphasis>
color index_author default color234 '.*'
 
<emphasis role="comment"># Highlight a particular from (~f)</emphasis>
color index_author brightyellow color234 '~fRay Charles'
 
<emphasis role="comment"># Message flags, %S %Z
# Highlight the flags for flagged (~F) emails</emphasis>
color index_flags default red '~F'
 
<emphasis role="comment"># Subject, %s
# Look for a particular subject (~s)</emphasis>
color index_subject brightcyan default '~s\(closes #[0-9]+\)'
 
<emphasis role="comment"># Number of messages in a collapsed thread, %M</emphasis>
color index_collapsed default brightblue
 
<emphasis role="comment"># Date field</emphasis>
color index_date green default
 
<emphasis role="comment"># Message label, %y %Y</emphasis>
color index_label default brightgreen
 
<emphasis role="comment"># Message number, %C</emphasis>
color index_number red default
 
<emphasis role="comment"># Message size, %c %l</emphasis>
color index_size cyan default
 
<emphasis role="comment"># vim: syntax=muttrc</emphasis>
</screen>
	</sect2>

	<sect2 id="index-color-see-also">
		<title>See Also</title>

		<itemizedlist>
			<listitem><para><ulink url="https://github.com/neomutt/neomutt/wiki">NeoMutt Project</ulink></para></listitem>
			<listitem><para><link linkend="regexp">Regular Expressions</link></para></listitem>
			<listitem><para><link linkend="patterns">Patterns</link></para></listitem>
			<listitem><para><link linkend="index-format">$index_format</link></para></listitem>
			<listitem><para><link linkend="color">Color command</link></para></listitem>
			<listitem><para><link linkend="status-color">Status-Color patch</link></para></listitem>
			<listitem><para><link linkend="keywords">Keywords patch</link></para></listitem>
		</itemizedlist>
	</sect2>

	<sect2 id="index-color-known-bugs">
		<title>Known Bugs</title>
		<para>None</para>
	</sect2>

	<sect2 id="index-color-credits">
		<title>Credits</title>
		<itemizedlist>
		<listitem><para>Christian Aichinger <email>Greek0@gmx.net</email></para></listitem>
		<listitem><para>Christoph <quote>Myon</quote> Berg <email>myon@debian.org</email></para></listitem>
		<listitem><para>Elimar Riesebieter <email>riesebie@lxtec.de</email></para></listitem>
		<listitem><para>Eric Davis <email>edavis@insanum.com</email></para></listitem>
		<listitem><para>Vladimir Marek <email>Vladimir.Marek@oracle.com</email></para></listitem>
		<listitem><para>Richard Russon <email>rich@flatcap.org</email></para></listitem>
		</itemizedlist>
	</sect2>
</sect1>

<sect1 id="nested-if">
	<title>Nested If Patch</title>
	<subtitle>Allow complex nested conditions in format strings</subtitle>

	<sect2 id="nested-if-patch">
		<title>Patch</title>

		<para>
			To check if Mutt supports <quote>Nested If</quote>, look for
			<quote>patch-nested-if</quote> in the mutt version.
			See: <xref linkend="mutt-patches"/>.
		</para>

		<itemizedlist>
			<title>Dependencies:</title>
			<listitem><para>mutt-1.5.24</para></listitem>
		</itemizedlist>

		<para>This patch is part of the <ulink url="https://github.com/neomutt/neomutt/wiki">NeoMutt Project</ulink>.</para>
	</sect2>

	<sect2 id="nested-if-intro">
		<title>Introduction</title>

		<para>
			Mutt's format strings can contain embedded if-then-else conditions.
			They are of the form:
		</para>

<screen>
%?VAR?TRUE&amp;FALSE?
</screen>

		<para>
			If the variable <quote>VAR</quote> has a value greater than zero,
			print the <quote>TRUE</quote> string, otherwise print the
			<quote>FALSE</quote> string.
		</para>

		<para>
			e.g.  <literal>%?S?Size: %S&amp;Empty?</literal>
		</para>

		<para>Which can be read as:</para>

		<literallayout>
		    if (%S &gt; 0) {
		        print &quot;Size: %S&quot;
		    } else {
		        print &quot;Empty&quot;
		    }
		</literallayout>

		<para>
			These conditions are useful, but in Mutt they cannot be nested
			within one another.  This patch uses the notation
			<literal>%&lt;VAR?TRUE&amp;FALSE&gt;</literal> and allows them to be nested.
		</para>

		<para>
			The <literal>%&lt;...&gt;</literal> notation was used to format the
			current local time.  but that's not really very useful since mutt
			has no means of refreshing the screen periodically.
		</para>

		<para>
			A simple nested condition might be:
			(Some whitespace has been introduced for clarity)
		</para>

		<literallayout>
		    %&lt;x? %&lt;y? XY &amp; X &gt; &amp; %&lt;y? Y &amp; NONE &gt; &gt;  Conditions
		         %&lt;y? XY &amp; X &gt;                      x&gt;0
		              XY                            x&gt;0,y&gt;0
		                   X                        x&gt;0,y=0
		</literallayout>

		<literallayout>
		    %&lt;x? %&lt;y? XY &amp; X &gt; &amp; %&lt;y? Y &amp; NONE &gt; &gt;  Conditions
		                         %&lt;y? Y &amp; NONE &gt;    x=0
		                              Y             x=0,y&gt;0
		                                  NONE      x=0,y=0
		</literallayout>

		<para>Equivalent to:</para>

		<literallayout>
		    if (x &gt; 0) {
		        if (y &gt; 0) {
		            print 'XY'
		        } else {
		            print 'X'
		        }
		    } else {
		        if (y &gt; 0) {
		            print 'Y'
		        } else {
		            print 'NONE'
		        }
		    }
		</literallayout>

		<para>Examples:</para>

<screen>
set index_format='%4C %Z %{%b %d} %-25.25n %s%&gt; %&lt;M?%M Msgs &amp;%&lt;l?%l Lines&amp;%c Bytes&gt;&gt;'
</screen>

		<literallayout>
		    if a thread is folded
		        display the number of messages (%M)
		    else if we know how many lines in the message
		        display lines in message (%l)
		    else
		        display the size of the message in bytes (%c)
		</literallayout>

<screen>
set index_format='%4C %Z %{%b %d} %-25.25n %&lt;M?[%M] %s&amp;%s%* %&lt;l?%l&amp;%c&gt;&gt;'
</screen>

		<literallayout>
		    if a thread is folded
		        display the number of messages (%M)
		        display the subject (%s)
		    else if we know how many lines in the message
		        display lines in message (%l)
		    else
		        display the size of the message in bytes (%c)
		</literallayout>

	</sect2>

	<sect2 id="nested-if-variables">
		<title>Variables</title>
		The <quote>nested-if</quote> patch doesn't have any config of its own.
		It modifies the behavior of the format strings.
	</sect2>

<!--
	<sect2 id="nested-if-functions">
=======
	<sect2 id="tls-sni-functions">
>>>>>>> f89d3c40
		<title>Functions</title>
		<para>None</para>
	</sect2>

<<<<<<< HEAD
	<sect2 id="nested-if-commands">
=======
	<sect2 id="tls-sni-commands">
>>>>>>> f89d3c40
		<title>Commands</title>
		<para>None</para>
	</sect2>

<<<<<<< HEAD
	<sect2 id="nested-if-colors">
=======
	<sect2 id="tls-sni-colors">
>>>>>>> f89d3c40
		<title>Colors</title>
		<para>None</para>
	</sect2>

<<<<<<< HEAD
	<sect2 id="nested-if-sort">
=======
	<sect2 id="tls-sni-sort">
>>>>>>> f89d3c40
		<title>Sort</title>
		<para>None</para>
	</sect2>
-->

<<<<<<< HEAD
	<sect2 id="nested-if-muttrc">
		<title>Muttrc</title>
<screen>
<emphasis role="comment"># Example Mutt config file for the 'nested-if' feature.
 
# This patch uses the format: '%&lt;VAR?TRUE&amp;FALSE&gt;' for conditional
# format strings that can be nested.
 
# Example 1
# if a thread is folded
#       display the number of messages (%M)
# else if we know how many lines in the message
#       display lines in message (%l)
# else display the size of the message in bytes (%c)</emphasis>
set index_format='%4C %Z %{%b %d} %-25.25n %s%&gt; %&lt;M?%M Msgs &amp;%&lt;l?%l Lines&amp;%c Bytes&gt;&gt;'
 
<emphasis role="comment"># Example 2
# if a thread is folded
#       display the number of messages (%M)
#       display the subject (%s)
# else if we know how many lines in the message
#       display lines in message (%l)
# else
#       display the size of the message in bytes (%c)</emphasis>
set index_format='%4C %Z %{%b %d} %-25.25n %&lt;M?[%M] %s&amp;%s%* %&lt;l?%l&amp;%c&gt;&gt;'
 
<emphasis role="comment"># vim: syntax=muttrc</emphasis>
</screen>
	</sect2>

	<sect2 id="nested-if-see-also">
		<title>See Also</title>

		<itemizedlist>
			<listitem><para><ulink url="https://github.com/neomutt/neomutt/wiki">NeoMutt Project</ulink></para></listitem>
			<listitem><para><link linkend="cond-date">cond-date patch</link></para></listitem>
			<listitem><para><link linkend="index-format">$index_format</link></para></listitem>
			<listitem><para><link linkend="status-format">$status_format</link></para></listitem>
		</itemizedlist>
	</sect2>

	<sect2 id="nested-if-known-bugs">
		<title>Known Bugs</title>
		Patch overwrites $&lt;fmt&gt; handler in <literal>$index_format</literal>
	</sect2>

	<sect2 id="nested-if-credits">
		<title>Credits</title>
		<itemizedlist>
		<listitem><para>David Champion <email>dgc@uchicago.edu</email></para></listitem>
		<listitem><para>Richard Russon <email>rich@flatcap.org</email></para></listitem>
		</itemizedlist>
	</sect2>
</sect1>

<sect1 id="cond-date">
	<title>Conditional Dates Patch</title>
	<subtitle>Use rules to choose date format</subtitle>

	<sect2 id="cond-date-patch">
		<title>Patch</title>

		<para>
			To check if Mutt supports <quote>Conditional Dates</quote>, look for
			<quote>patch-cond-date</quote> in the mutt version.
			See: <xref linkend="mutt-patches"/>.
		</para>

		<itemizedlist>
			<title>Dependencies:</title>
			<listitem><para>mutt-1.5.24</para></listitem>
			<listitem><para><link linkend="nested-if">nested-if patch</link></para></listitem>
		</itemizedlist>

		<para>
			This patch is part of the <ulink url="https://github.com/neomutt/neomutt/wiki">NeoMutt Project</ulink>.
		</para>
	</sect2>

	<sect2 id="cond-date-intro">
		<title>Introduction</title>

		<para>
		The <quote>cond-date</quote> patch allows you to construct
		<link linkend="index-format">$index_format</link> expressions based on the age of the email.
		</para>

		<para>
		Mutt's default <literal>$index_format</literal> displays email dates in the
		form: abbreviated-month day-of-month &mdash; <quote>Jan 14</quote>.
		</para>

		<para>
		The format is configurable but only per-mailbox.  This patch allows you
		to configure the display depending on the age of the email.
		</para>

		<table id="table-cond-date-scheme">
			<title>Potential Formatting Scheme</title>
			<tgroup cols="3">
				<thead>
					<row>
						<entry>Email Sent</entry>
						<entry>Format</entry>
						<entry>Example</entry>
					</row>
				</thead>
				<tbody>
					<row>
						<entry>Today</entry>
						<entry><literal>%H:%M</literal></entry>
						<entry>13:23</entry>
					</row>
					<row>
						<entry>This Month</entry>
						<entry><literal>%a %d</literal></entry>
						<entry>Thu 17</entry>
					</row>
					<row>
						<entry>This Year</entry>
						<entry><literal>%b %d</literal></entry>
						<entry>Dec 10</entry>
					</row>
					<row>
						<entry>Older than 1 Year</entry>
						<entry><literal>%m/%y</literal></entry>
						<entry>06/14</entry>
					</row>
				</tbody>
			</tgroup>
		</table>

		<para>
        For an explanation of the date formatting strings, see
        <literal>strftime(3).</literal>
		</para>

		<para>
        By carefully picking your formats, the dates can remain
        unambiguous and compact.
		</para>

		<para>
		Mutt's conditional format strings have the form:
		(whitespace introduced for clarity)
		</para>

		<screen>%? TEST ? TRUE &amp; FALSE ?</screen>

		<para>
		The examples below use the test <quote>%[</quote> &mdash; the date
		of the message in the local timezone.  They will also work with
		<quote>%(</quote> &mdash; the local time that the message arrived.
		</para>

		<para>
		The date tests are of the form:
		</para>

		<screen>%[nX? TRUE &amp; FALSE ?</screen>

		<itemizedlist>
		<listitem><para><quote>n</quote> is an optional count (defaults to 1 if missing)</para></listitem>
		<listitem><para><quote>X</quote> is the time period</para></listitem>
		</itemizedlist>

		<table id="table-cond-date-format-codes">
			<title>Date Formatting Codes</title>
			<tgroup cols="2">
				<thead>
					<row>
						<entry>Letter</entry>
						<entry>Time Period</entry>
					</row>
				</thead>
				<tbody>
					<row>
						<entry>y</entry>
						<entry>Years</entry>
					</row>
					<row>
						<entry>m</entry>
						<entry>Months</entry>
					</row>
					<row>
						<entry>w</entry>
						<entry>Weeks</entry>
					</row>
					<row>
						<entry>d</entry>
						<entry>Days</entry>
					</row>
					<row>
						<entry>H</entry>
						<entry>Hours</entry>
					</row>
					<row>
						<entry>M</entry>
						<entry>Minutes</entry>
					</row>
				</tbody>
			</tgroup>
		</table>

		<table id="table-cond-date-example-tests">
			<title>Example Date Tests</title>
			<tgroup cols="2">
				<thead>
					<row>
						<entry>Test</entry>
						<entry>Meaning</entry>
					</row>
				</thead>
				<tbody>
					<row>
						<entry><literal>%[y</literal></entry>
						<entry>This year</entry>
					</row>
					<row>
						<entry><literal>%[1y</literal></entry>
						<entry>This year</entry>
					</row>
					<row>
						<entry><literal>%[6m</literal></entry>
						<entry>In the last 6 months</entry>
					</row>
					<row>
						<entry><literal>%[w</literal></entry>
						<entry>This week</entry>
					</row>
					<row>
						<entry><literal>%[d</literal></entry>
						<entry>Today</entry>
					</row>
					<row>
						<entry><literal>%[4H</literal></entry>
						<entry>In the last 4 hours</entry>
					</row>
				</tbody>
			</tgroup>
		</table>

		<sect3 id="cond-date-example1">
			<title>Example 1</title>

			<para>We start with a one-condition test.</para>

			<table id="table-cond-date-example1">
				<title>Example 1</title>
				<tgroup cols="4">
					<thead>
						<row>
							<entry>Test</entry>
							<entry>Date Range</entry>
							<entry>Format String</entry>
							<entry>Example</entry>
						</row>
					</thead>
					<tbody>
						<row>
							<entry><literal>%[1m</literal></entry>
							<entry>This month</entry>
							<entry><literal>%[%b %d]</literal></entry>
							<entry>Dec 10</entry>
						</row>
						<row>
							<entry></entry>
							<entry>Older</entry>
							<entry><literal>%[%Y-%m-%d]</literal></entry>
							<entry>2015-04-23</entry>
						</row>
					</tbody>
				</tgroup>
			</table>

			<para>The $index_format string would contain:</para>
<screen>
%?[1m?%[%b %d]&amp;%[%Y-%m-%d]?
</screen>
 
			<para>
				Reparsed a little, for clarity, you can see the
				test condition and the two format strings.
			</para>

<screen>
%?[1m?        &amp;           ?
      %[%b %d] %[%Y-%m-%d]
</screen>

		</sect3>

		<sect3 id="cond-date-example2">
			<title>Example 2</title>

			<para>
			This example contains three test conditions and four date formats.
			</para>

			<table id="table-cond-date-example2">
				<title>Example 2</title>
				<tgroup cols="4">
					<thead>
						<row>
							<entry>Test</entry>
							<entry>Date Range</entry>
							<entry>Format String</entry>
							<entry>Example</entry>
						</row>
					</thead>
					<tbody>
						<row>
							<entry><literal>%[d</literal></entry>
							<entry>Today</entry>
							<entry><literal>%[%H:%M ] </literal></entry>
							<entry>12:34</entry>
						</row>
						<row>
							<entry><literal>%[m</literal></entry>
							<entry>This month</entry>
							<entry><literal>%[%a %d]</literal></entry>
							<entry>Thu 12</entry>
						</row>
						<row>
							<entry><literal>%[y</literal></entry>
							<entry>This year</entry>
							<entry><literal>%[%b %d]</literal></entry>
							<entry>Dec 10</entry>
						</row>
						<row>
							<entry></entry>
							<entry>Older</entry>
							<entry><literal>%[%m/%y ]</literal></entry>
							<entry>06/15</entry>
						</row>
					</tbody>
				</tgroup>
			</table>

			<para>The $index_format string would contain:</para>
 
<screen>
%&lt;[y?%&lt;[m?%&lt;[d?%[%H:%M ]&amp;%[%a %d]&gt;&amp;%[%b %d]&gt;&amp;%[%m/%y ]&gt;
</screen>

			<para>
				Reparsed a little, for clarity, you can see the
				test conditions and the four format strings.
			</para>

<screen>
%&lt;[y?                                       &amp;%[%m/%y ]&gt;  Older
     %&lt;[m?                        &amp;%[%b %d]&gt;             This year
          %&lt;[d?         &amp;%[%a %d]&gt;                       This month
               %[%H:%M ]                                 Today
</screen>

			<para>
			This a another view of the same example, with some whitespace
			for clarity.
			</para>

<screen>
%&lt;[y? %&lt;[m? %&lt;[d? AAA &amp; BBB &gt; &amp; CCC &gt; &amp; DDD &gt;
</screen>

			<literallayout>
AAA = %[%H:%M ]
BBB = %[%a %d]
CCC = %[%b %d]
DDD = %[%m/%y ]
			</literallayout>
		</sect3>
	</sect2>

	<sect2 id="cond-date-variables">
		<title>Variables</title>

        <para>
		The <quote>cond-date</quote> patch doesn't have any config of its own.
		It modifies the behavior of the format strings.
        </para>
	</sect2>

<!--
	<sect2 id="cond-date-functions">
		<title>Functions</title>
		<para>None</para>
	</sect2>

	<sect2 id="cond-date-commands">
		<title>Commands</title>
		<para>None</para>
	</sect2>

	<sect2 id="cond-date-colors">
		<title>Colors</title>
		<para>None</para>
	</sect2>

	<sect2 id="cond-date-sort">
		<title>Sort</title>
		<para>None</para>
	</sect2>
-->

	<sect2 id="cond-date-muttrc">
		<title>Muttrc</title>
<screen>
<emphasis role="comment"># Example Mutt config file for the 'index-color' feature.
#
# The default index_format is:
#       '%4C %Z %{%b %d} %-15.15L (%?l?%4l&amp;%4c?) %s'
#
# We replace the date field '%{%b %d}', giving:</emphasis>
set index_format='%4C %Z %&lt;[y?%&lt;[m?%&lt;[d?%[%H:%M ]&amp;%[%a %d]&gt;&amp;%[%b %d]&gt;&amp;%[%m/%y ]&gt; %-15.15L (%?l?%4l&amp;%4c?) %s'
 
<emphasis role="comment"># Test  Date Range  Format String  Example
# --------------------------------------------
# %[d   Today       %[%H:%M ]      12:34
# %[m   This month  %[%a %d]       Thu 12
# %[y   This year   %[%b %d]       Dec 10
# -     Older       %[%m/%y ]      06/15
 
# vim: syntax=muttrc</emphasis>
</screen>
	</sect2>

	<sect2 id="cond-date-see-also">
=======
	<sect2 id="tls-sni-muttrc">
		<title>Muttrc</title>
		<para>None</para>
	</sect2>

	<sect2 id="tls-sni-see-also">
>>>>>>> f89d3c40
		<title>See Also</title>

		<itemizedlist>
			<listitem><para><ulink url="https://github.com/neomutt/neomutt/wiki">NeoMutt Project</ulink></para></listitem>
<<<<<<< HEAD
			<listitem><para><link linkend="index-format">$index_format</link></para></listitem>
			<listitem><para><link linkend="nested-if">nested-if patch</link></para></listitem>
			<listitem><para><literal>strftime(3)</literal></para></listitem>
		</itemizedlist>
	</sect2>

	<sect2 id="cond-date-known-bugs">
		<title>Known Bugs</title>

		<para>
			Date parsing doesn't quite do what you expect.
			<quote>1w</quote> doesn't mean the <quote>in the last 7 days</quote>, but
			<quote><emphasis>this</emphasis> week</quote>.  This doesn't match
			the normal Mutt behaviour: for example <literal>~d>1w</literal>
			means emails dated in the last 7 days.
		</para>

	</sect2>

	<sect2 id="cond-date-credits">
		<title>Credits</title>
		<itemizedlist>
		<listitem><para>Aaron Schrab <email>aaron@schrab.com</email></para></listitem>
		<listitem><para>Eric Davis <email>edavis@insanum.com</email></para></listitem>
=======
		</itemizedlist>
	</sect2>

	<sect2 id="tls-sni-known-bugs">
		<title>Known Bugs</title>
		<para>None</para>
	</sect2>

	<sect2 id="tls-sni-credits">
		<title>Credits</title>
		<itemizedlist>
		<listitem><para>Jeremy Katz <email>katzj@linuxpower.org</email></para></listitem>
		<listitem><para>Phil Pennock <email>mutt-dev@spodhuis.demon.nl</email></para></listitem>
>>>>>>> f89d3c40
		<listitem><para>Richard Russon <email>rich@flatcap.org</email></para></listitem>
		</itemizedlist>
	</sect2>
</sect1>

</chapter>

<chapter id="security">
<title>Security Considerations</title>

<para>
First of all, Mutt contains no security holes included by intention but
may contain unknown security holes. As a consequence, please run Mutt
only with as few permissions as possible. Especially, do not run Mutt as
the super user.
</para>

<para>
When configuring Mutt, there're some points to note about secure setups
so please read this chapter carefully.
</para>

<sect1 id="security-passwords">
<title>Passwords</title>

<para>
Although Mutt can be told the various passwords for accounts, please
never store passwords in configuration files. Besides the fact that the
system's operator can always read them, you could forget to mask it out
when reporting a bug or asking for help via a mailing list. Even worse,
your mail including your password could be archived by internet search
engines, mail-to-news gateways etc. It may already be too late before
you notice your mistake.
</para>

</sect1>

<sect1 id="security-tempfiles">
<title>Temporary Files</title>

<para>
Mutt uses many temporary files for viewing messages, verifying digital
signatures, etc. As long as being used, these files are visible by other
users and maybe even readable in case of misconfiguration.  Also, a
different location for these files may be desired which can be changed
via the <link linkend="tmpdir">$tmpdir</link> variable.
</para>

</sect1>

<sect1 id="security-leaks">
<title>Information Leaks</title>

<sect2 id="security-leaks-mid">
<title>Message-Id: headers</title>

<para>
Message-Id: headers contain a local part that is to be created in a
unique fashion. In order to do so, Mutt will <quote>leak</quote> some
information to the outside world when sending messages: the generation
of this header includes a step counter which is increased (and rotated)
with every message sent. In a longer running mutt session, others can
make assumptions about your mailing habits depending on the number of
messages sent. If this is not desired, the header can be manually
provided using <link linkend="edit-headers">$edit_headers</link> (though
not recommended).
</para>

</sect2>

<sect2 id="security-leaks-mailto">
<title><literal>mailto:</literal>-style Links</title>

<para>
As Mutt be can be set up to be the mail client to handle
<literal>mailto:</literal> style links in websites, there're security
considerations, too. Arbitrary header fields can be embedded in these
links which could override existing header fields or attach arbitrary
files using <link linkend="attach-header">the Attach:
pseudoheader</link>. This may be problematic if the <link
linkend="edit-headers">$edit-headers</link> variable is
<emphasis>unset</emphasis>, i.e. the user doesn't want to see header
fields while editing the message and doesn't pay enough attention to the
compose menu's listing of attachments.
</para>

<para>
For example, following a link like
</para>

<screen>
mailto:joe@host?Attach=~/.gnupg/secring.gpg</screen>

<para>
will send out the user's private gnupg keyring to
<literal>joe@host</literal> if the user doesn't follow the information
on screen carefully enough.
</para>

</sect2>

</sect1>

<sect1 id="security-external">
<title>External Applications</title>

<para>
Mutt in many places has to rely on external applications or for
convenience supports mechanisms involving external applications.
</para>

<para>
One of these is the <literal>mailcap</literal> mechanism as defined by
RfC1524. Details about a secure use of the mailcap mechanisms is given
in <xref linkend="secure-mailcap"/>.
</para>

<para>
Besides the mailcap mechanism, Mutt uses a number of other external
utilities for operation, for example to provide crypto support, in
backtick expansion in configuration files or format string filters.  The
same security considerations apply for these as for tools involved via
mailcap.
</para>

</sect1>

</chapter>


<chapter id="tuning">
<title>Performance Tuning</title>

<sect1 id="tuning-mailboxes">
<title>Reading and Writing Mailboxes</title>

<para>
Mutt's performance when reading mailboxes can be improved in two ways:
</para>

<orderedlist>

<listitem>
<para>
For remote folders (IMAP and POP) as well as folders using one-file-per
message storage (Maildir and MH), Mutt's performance can be greatly
improved using <link linkend="header-caching">header caching</link>.
using a single database per folder.
</para>
</listitem>

<listitem>
<para>
Mutt provides the <link linkend="read-inc">$read_inc</link> and <link
linkend="write-inc">$write_inc</link> variables to specify at which rate
to update progress counters. If these values are too low, Mutt may spend
more time on updating the progress counter than it spends on actually
reading/writing folders.
</para>

<para>
For example, when opening a maildir folder with a few thousand messages,
the default value for <link linkend="read-inc">$read_inc</link> may be
too low. It can be tuned on on a folder-basis using <link
linkend="folder-hook"><command>folder-hook</command>s</link>:
</para>

<screen>
<emphasis role="comment"># use very high $read_inc to speed up reading hcache'd maildirs</emphasis>
folder-hook . 'set read_inc=1000'
<emphasis role="comment"># use lower value for reading slower remote IMAP folders</emphasis>
folder-hook ^imap 'set read_inc=100'
<emphasis role="comment"># use even lower value for reading even slower remote POP folders</emphasis>
folder-hook ^pop 'set read_inc=1'</screen>

</listitem>
</orderedlist>

<para>
These settings work on a per-message basis. However, as messages may
greatly differ in size and certain operations are much faster than
others, even per-folder settings of the increment variables may not be
desirable as they produce either too few or too much progress updates.
Thus, Mutt allows to limit the number of progress updates per second
it'll actually send to the terminal using the <link
linkend="time-inc">$time_inc</link> variable.
</para>

</sect1>

<sect1 id="tuning-messages">
<title>Reading Messages from Remote Folders</title>

<para>
Reading messages from remote folders such as IMAP an POP can be slow
especially for large mailboxes since Mutt only caches a very limited
number of recently viewed messages (usually 10) per session (so that it
will be gone for the next session.)
</para>

<para>
To improve performance and permanently cache whole messages, please
refer to Mutt's so-called <link linkend="body-caching">body
caching</link> for details.
</para>

</sect1>

<sect1 id="tuning-search">
<title>Searching and Limiting</title>

<para>
When searching mailboxes either via a search or a limit action, for some
patterns Mutt distinguishes between regular expression and string
searches. For regular expressions, patterns are prefixed with
<quote>~</quote> and with <quote>=</quote> for string searches.
</para>

<para>
Even though a regular expression search is fast, it's several times
slower than a pure string search which is noticeable especially on large
folders. As a consequence, a string search should be used instead of a
regular expression search if the user already knows enough about the
search pattern.
</para>

<para>
For example, when limiting a large folder to all messages sent to or by
an author, it's much faster to search for the initial part of an e-mail
address via <literal>=Luser@</literal> instead of
<literal>~Luser@</literal>. This is especially true for searching
message bodies since a larger amount of input has to be searched.
</para>

<para>
As for regular expressions, a lower case string search pattern makes
Mutt perform a case-insensitive search except for IMAP (because for IMAP
Mutt performs server-side searches which don't support
case-insensitivity).
</para>

</sect1>

</chapter>

<chapter id="reference">
<title>Reference</title>

<sect1 id="commandline">
<title>Command-Line Options</title>

<para>
Running <literal>mutt</literal> with no arguments will make Mutt attempt
to read your spool mailbox.  However, it is possible to read other
mailboxes and to send messages from the command line as well.
</para>

<table id="tab-commandline-options">
<title>Command line options</title>
<tgroup cols="2">
<thead>
<row><entry>Option</entry><entry>Description</entry></row>
</thead>
<tbody>
<row><entry>-A</entry><entry>expand an alias</entry></row>
<row><entry>-a</entry><entry>attach a file to a message</entry></row>
<row><entry>-b</entry><entry>specify a blind carbon-copy (BCC) address</entry></row>
<row><entry>-c</entry><entry>specify a carbon-copy (Cc) address</entry></row>
<row><entry>-D</entry><entry>print the value of all Mutt variables to stdout</entry></row>
<row><entry>-e</entry><entry>specify a config command to be run after initialization files are read</entry></row>
<row><entry>-f</entry><entry>specify a mailbox to load</entry></row>
<row><entry>-F</entry><entry>specify an alternate file to read initialization commands</entry></row>
<row><entry>-h</entry><entry>print help on command line options</entry></row>
<row><entry>-H</entry><entry>specify a draft file from which to read a header and body</entry></row>
<row><entry>-i</entry><entry>specify a file to include in a message composition</entry></row>
<row><entry>-m</entry><entry>specify a default mailbox type</entry></row>
<row><entry>-n</entry><entry>do not read the system Muttrc</entry></row>
<row><entry>-p</entry><entry>recall a postponed message</entry></row>
<row><entry>-Q</entry><entry>query a configuration variable</entry></row>
<row><entry>-R</entry><entry>open mailbox in read-only mode</entry></row>
<row><entry>-s</entry><entry>specify a subject (enclose in quotes if it contains spaces)</entry></row>
<row><entry>-v</entry><entry>show version number and compile-time definitions</entry></row>
<row><entry>-x</entry><entry>simulate the mailx(1) compose mode</entry></row>
<row><entry>-y</entry><entry>show a menu containing the files specified by the <command>mailboxes</command> command</entry></row>
<row><entry>-z</entry><entry>exit immediately if there are no messages in the mailbox</entry></row>
<row><entry>-Z</entry><entry>open the first folder with new message, exit immediately if none</entry></row>
</tbody>
</tgroup>
</table>

<para>
To read messages in a mailbox
</para>

<cmdsynopsis>
<command>mutt</command>
<arg choice="opt"><option>-nz</option></arg>
<arg choice="opt"><option>-F</option>
<replaceable>muttrc</replaceable>
</arg>
<arg choice="opt"><option>-m</option>
<replaceable>type</replaceable>
</arg>
<arg choice="opt"><option>-f</option>
<replaceable>mailbox</replaceable>
</arg>
</cmdsynopsis>

<para>
To compose a new message
</para>

<cmdsynopsis>
<command>mutt</command>
<arg choice="opt"><option>-n</option></arg>
<arg choice="opt"><option>-F</option>
<replaceable>muttrc</replaceable>
</arg>
<arg choice="opt"><option>-c</option>
<replaceable>address</replaceable>
</arg>
<arg choice="opt"><option>-i</option>
<replaceable>filename</replaceable>
</arg>
<arg choice="opt"><option>-s</option>
<replaceable>subject</replaceable>
</arg>
<arg choice="opt">
<option>-a</option>
<replaceable>file</replaceable>
<arg choice="opt" rep="repeat"/>
--
</arg>
<group choice="plain" rep="repeat">
<arg choice="plain">
<replaceable>address</replaceable>
</arg>
<arg choice="plain">
<replaceable>mailto_url</replaceable>
</arg>
</group>
</cmdsynopsis>

<para>
Mutt also supports a <quote>batch</quote> mode to send prepared
messages.  Simply redirect input from the file you wish to send.  For
example,
</para>

<screen>
mutt -s "data set for run #2" professor@bigschool.edu &lt; ~/run2.dat</screen>

<para>
will send a message to
<literal>&lt;professor@bigschool.edu&gt;</literal> with a subject of
<quote>data set for run #2</quote>.  In the body of the message will be
the contents of the file <quote>~/run2.dat</quote>.
</para>

<para>
All files passed with <literal>-a</literal> <emphasis>file</emphasis>
will be attached as a MIME part to the message. To attach a single or
several files, use <quote>--</quote> to separate files and recipient
addresses:
</para>

<screen>
mutt -a image.png -- some@one.org</screen>

<para>
or
</para>

<screen>
mutt -a *.png -- some@one.org</screen>

<note>
<para>
The <literal>-a</literal> option must be last in the option list.
</para>
</note>

<para>
In addition to accepting a list of email addresses, Mutt also accepts a URL with
the <literal>mailto:</literal> schema as specified in RFC2368.  This is useful
when configuring a web browser to launch Mutt when clicking on mailto links.
</para>

<screen>
mutt mailto:some@one.org?subject=test&amp;cc=other@one.org</screen>

</sect1>

<sect1 id="commands">
<title>Configuration Commands</title>

<para>
The following are the commands understood by Mutt:
</para>

<itemizedlist>

<listitem>
<cmdsynopsis>
<command><link linkend="account-hook">account-hook</link></command>
<arg choice="plain">
<replaceable>regexp</replaceable>
<replaceable>command</replaceable>
</arg>
</cmdsynopsis>
</listitem>

<listitem>
<cmdsynopsis>
<command><link linkend="alias">alias</link></command>
<arg choice="opt" rep="repeat">
<option>-group</option>
<replaceable class="parameter">name</replaceable>
</arg>
<arg choice="plain">
<replaceable class="parameter">key</replaceable>
</arg>
<arg choice="plain">
<replaceable class="parameter">address</replaceable>
</arg>
<arg choice="opt" rep="repeat">
<replaceable class="parameter">address</replaceable>
</arg>

<command><link linkend="alias">unalias</link></command>
<arg choice="opt" rep="repeat">
<option>-group</option>
<replaceable>name</replaceable>
</arg>
<group choice="req">
<arg choice="plain">
<replaceable class="parameter">*</replaceable>
</arg>
<arg choice="plain" rep="repeat">
<replaceable class="parameter">key</replaceable>
</arg>
</group>
</cmdsynopsis>
</listitem>

<listitem>
<cmdsynopsis>
<command><link linkend="alternates">alternates</link></command>
<arg choice="opt" rep="repeat">
<option>-group</option>
<replaceable>name</replaceable>
</arg>
<arg choice="plain">
<replaceable>regexp</replaceable>
</arg>
<arg choice="opt" rep="repeat">
<replaceable>regexp</replaceable>
</arg>

<command><link linkend="alternates">unalternates</link></command>
<arg choice="opt" rep="repeat">
<option>-group</option>
<replaceable>name</replaceable>
</arg>
<group choice="req">
<arg choice="plain">
<replaceable>*</replaceable>
</arg>
<arg choice="plain" rep="repeat">
<replaceable>regexp</replaceable>
</arg>
</group>
</cmdsynopsis>
</listitem>

<listitem>
<cmdsynopsis>
<command><link linkend="alternative-order">alternative_order</link></command>
<arg choice="plain">
<replaceable>mimetype</replaceable>
</arg>
<arg choice="opt" rep="repeat">
<replaceable>mimetype</replaceable>
</arg>

<command><link linkend="alternative-order">unalternative_order</link></command>
<group choice="req">
<arg choice="plain">
<replaceable>*</replaceable>
</arg>
<arg choice="plain" rep="repeat">
<replaceable>mimetype</replaceable>
</arg>
</group>
</cmdsynopsis>
</listitem>

<listitem>
<cmdsynopsis>
<command><link linkend="attachments">attachments</link></command>
<arg choice="plain">
<replaceable>{ + | - }disposition</replaceable>
</arg>
<arg choice="plain">
<replaceable>mime-type</replaceable>
</arg>

<command><link linkend="attachments">unattachments</link></command>
<arg choice="plain">
<replaceable>{ + | - }disposition</replaceable>
</arg>
<arg choice="plain">
<replaceable>mime-type</replaceable>
</arg>
</cmdsynopsis>
</listitem>

<listitem>
<cmdsynopsis>
<command><link linkend="auto-view">auto_view</link></command>
<arg choice="plain">
<replaceable>mimetype</replaceable>
</arg>
<arg choice="opt" rep="repeat">
<replaceable>mimetype</replaceable>
</arg>

<command><link linkend="auto-view">unauto_view</link></command>
<group choice="req">
<arg choice="plain">
<replaceable>*</replaceable>
</arg>
<arg choice="plain" rep="repeat">
<replaceable>mimetype</replaceable>
</arg>
</group>
</cmdsynopsis>
</listitem>

<listitem>
<cmdsynopsis>
<command><link linkend="bind">bind</link></command>
<arg choice="plain">
<replaceable class="parameter">map</replaceable>
</arg>
<arg choice="plain">
<replaceable class="parameter">key</replaceable>
</arg>
<arg choice="plain">
<replaceable class="parameter">function</replaceable>
</arg>
</cmdsynopsis>
</listitem>

<listitem>
<cmdsynopsis>
<command><link linkend="charset-hook">charset-hook</link></command>
<arg choice="plain">
<replaceable class="parameter">alias</replaceable>
</arg>
<arg choice="plain">
<replaceable class="parameter">charset</replaceable>
</arg>
</cmdsynopsis>
</listitem>

<listitem>
<cmdsynopsis>
<command><link linkend="iconv-hook">iconv-hook</link></command>
<arg choice="plain">
<replaceable class="parameter">charset</replaceable>
</arg>
<arg choice="plain">
<replaceable class="parameter">local-charset</replaceable>
</arg>
</cmdsynopsis>
</listitem>

<listitem>
<cmdsynopsis>
<command><link linkend="color">color</link></command>
<arg choice="plain">
<replaceable class="parameter">object</replaceable>
</arg>
<arg choice="plain">
<replaceable class="parameter">foreground</replaceable>
</arg>
<arg choice="plain">
<replaceable class="parameter">background</replaceable>
</arg>

<command><link linkend="color">color</link></command>
<group choice="req">
<arg choice="plain">
<option>header</option>
</arg>
<arg choice="plain">
<option>body</option>
</arg>
</group>
<arg choice="plain">
<replaceable class="parameter">foreground</replaceable>
</arg>
<arg choice="plain">
<replaceable class="parameter">background</replaceable>
</arg>
<arg choice="plain">
<replaceable class="parameter">regexp</replaceable>
</arg>

<command><link linkend="color">color</link></command>
<arg choice="plain">
<option>index</option>
</arg>
<arg choice="plain">
<replaceable class="parameter">foreground</replaceable>
</arg>
<arg choice="plain">
<replaceable class="parameter">background</replaceable>
</arg>
<arg choice="plain">
<replaceable class="parameter">pattern</replaceable>
</arg>

<command><link linkend="color">uncolor</link></command>
<group choice="req">
<arg choice="plain">
<option>index</option>
</arg>
<arg choice="plain">
<option>header</option>
</arg>
<arg choice="plain">
<option>body</option>
</arg>
</group>
<group choice="req">
<arg choice="plain">
<replaceable>*</replaceable>
</arg>
<arg choice="plain" rep="repeat">
<replaceable>pattern</replaceable>
</arg>
</group>
</cmdsynopsis>
</listitem>

<listitem>
<cmdsynopsis>
<command><link linkend="crypt-hook">crypt-hook</link></command>
<arg choice="plain">
<replaceable class="parameter">regexp</replaceable>
</arg>
<arg choice="plain">
<replaceable class="parameter">keyid</replaceable>
</arg>
</cmdsynopsis>
</listitem>

<listitem>
<cmdsynopsis>
<command><link linkend="exec">exec</link></command>
<arg choice="plain">
<replaceable class="parameter">function</replaceable>
</arg>
<arg choice="opt" rep="repeat">
<replaceable class="parameter">function</replaceable>
</arg>
</cmdsynopsis>
</listitem>

<listitem>
<cmdsynopsis>
<command><link linkend="fcc-hook">fcc-hook</link></command>
<arg choice="plain">
<replaceable class="parameter">[!]pattern</replaceable>
</arg>
<arg choice="plain">
<replaceable class="parameter">mailbox</replaceable>
</arg>
</cmdsynopsis>
</listitem>

<listitem>
<cmdsynopsis>
<command><link linkend="fcc-save-hook">fcc-save-hook</link></command>
<arg choice="plain">
<replaceable class="parameter">[!]pattern</replaceable>
</arg>
<arg choice="plain">
<replaceable class="parameter">mailbox</replaceable>
</arg>
</cmdsynopsis>
</listitem>

<listitem>
<cmdsynopsis>
<command><link linkend="folder-hook">folder-hook</link></command>
<arg choice="plain">
<replaceable class="parameter">[!]regexp</replaceable>
</arg>
<arg choice="plain">
<replaceable class="parameter">command</replaceable>
</arg>
</cmdsynopsis>
</listitem>

<listitem>
<cmdsynopsis>
<command><link linkend="addrgroup">group</link></command>
<arg choice="opt" rep="repeat">
<option>-group</option>
<replaceable class="parameter">name</replaceable>
</arg>
<group choice="req">
<arg choice="plain" rep="repeat">
<option>-rx</option>
<replaceable class="parameter">expr</replaceable>
</arg>
<arg choice="plain" rep="repeat">
<option>-addr</option>
<replaceable class="parameter">expr</replaceable>
</arg>
</group>

<command><link linkend="addrgroup">ungroup</link></command>
<arg choice="opt" rep="repeat">
<option>-group</option>
<replaceable class="parameter">name</replaceable>
</arg>
<group choice="req">
<arg choice="plain">
<replaceable class="parameter">*</replaceable>
</arg>
<arg choice="plain" rep="repeat">
<option>-rx</option>
<replaceable class="parameter">expr</replaceable>
</arg>
<arg choice="plain" rep="repeat">
<option>-addr</option>
<replaceable class="parameter">expr</replaceable>
</arg>
</group>
</cmdsynopsis>
</listitem>

<listitem>
<cmdsynopsis>
<command><link linkend="hdr-order">hdr_order</link></command>
<arg choice="plain">
<replaceable class="parameter">header</replaceable>
</arg>
<arg choice="opt" rep="repeat">
<replaceable class="parameter">header</replaceable>
</arg>

<command><link linkend="hdr-order">unhdr_order</link></command>
<group choice="req">
<arg choice="plain">
<replaceable>*</replaceable>
</arg>
<arg choice="plain" rep="repeat">
<replaceable>header</replaceable>
</arg>
</group>
</cmdsynopsis>
</listitem>

<listitem>
<cmdsynopsis>
<command><link linkend="ignore">ignore</link></command>
<arg choice="plain">
<replaceable class="parameter">pattern</replaceable>
</arg>
<arg choice="opt" rep="repeat">
<replaceable class="parameter">pattern</replaceable>
</arg>

<command><link linkend="ignore">unignore</link></command>
<group choice="req">
<arg choice="plain">
<replaceable>*</replaceable>
</arg>
<arg choice="plain" rep="repeat">
<replaceable>pattern</replaceable>
</arg>
</group>
</cmdsynopsis>
</listitem>

<listitem>
<cmdsynopsis>
<command><link linkend="lists">lists</link></command>
<arg>
<option>-group</option>
<replaceable class="parameter">name</replaceable>
</arg>
<arg choice="plain">
<replaceable class="parameter">regexp</replaceable>
</arg>
<arg choice="opt" rep="repeat">
<replaceable class="parameter">regexp</replaceable>
</arg>

<command><link linkend="lists">unlists</link></command>
<arg choice="opt" rep="repeat">
<option>-group</option>
<replaceable>name</replaceable>
</arg>
<group choice="req">
<arg choice="plain">
<replaceable>*</replaceable>
</arg>
<arg choice="plain" rep="repeat">
<replaceable>regexp</replaceable>
</arg>
</group>
</cmdsynopsis>
</listitem>

<listitem>
<cmdsynopsis>
<command><link linkend="macro">macro</link></command>
<arg choice="plain">
<replaceable class="parameter">menu</replaceable>
</arg>
<arg choice="plain">
<replaceable class="parameter">key</replaceable>
</arg>
<arg choice="plain">
<replaceable class="parameter">sequence</replaceable>
</arg>
<arg choice="opt">
<replaceable class="parameter">description</replaceable>
</arg>
</cmdsynopsis>
</listitem>

<listitem>
<cmdsynopsis>
<command><link linkend="mailboxes">mailboxes</link></command>
<arg choice="plain">
<replaceable class="parameter">mailbox</replaceable>
</arg>
<arg choice="opt" rep="repeat">
<replaceable class="parameter">mailbox</replaceable>
</arg>

<command><link linkend="mailboxes">unmailboxes</link></command>
<group choice="req">
<arg choice="plain">
<replaceable class="parameter">*</replaceable>
</arg>
<arg choice="plain" rep="repeat">
<replaceable class="parameter">mailbox</replaceable>
</arg>
</group>
</cmdsynopsis>
</listitem>

<listitem>
<cmdsynopsis>
<command><link linkend="mbox-hook">mbox-hook</link></command>
<arg choice="plain">
<replaceable class="parameter">[!]regexp</replaceable>
</arg>
<arg choice="plain">
<replaceable class="parameter">mailbox</replaceable>
</arg>
</cmdsynopsis>
</listitem>

<listitem>
<cmdsynopsis>
<command><link linkend="message-hook">message-hook</link></command>
<arg choice="plain">
<replaceable class="parameter">[!]pattern</replaceable>
</arg>
<arg choice="plain">
<replaceable class="parameter">command</replaceable>
</arg>
</cmdsynopsis>
</listitem>

<listitem>
<cmdsynopsis>
<command><link linkend="mime-lookup">mime-lookup</link></command>
<arg choice="plain">
<replaceable>mimetype</replaceable>
</arg>
<arg choice="opt" rep="repeat">
<replaceable>mimetype</replaceable>
</arg>

<command><link linkend="mime-lookup">unmime-lookup</link></command>
<group choice="req">
<arg choice="plain">
<replaceable>*</replaceable>
</arg>
<arg choice="plain" rep="repeat">
<replaceable>mimetype</replaceable>
</arg>
</group>
</cmdsynopsis>
</listitem>

<listitem>
<cmdsynopsis>
<command><link linkend="mono">mono</link></command>
<arg choice="plain">
<replaceable class="parameter">object</replaceable>
</arg>
<arg choice="plain">
<replaceable class="parameter">attribute</replaceable>
</arg>

<command><link linkend="mono">mono</link></command>
<group choice="req">
<arg choice="plain">
<option>header</option>
</arg>
<arg choice="plain">
<option>body</option>
</arg>
</group>
<arg choice="plain">
<replaceable class="parameter">attribute</replaceable>
</arg>
<arg choice="plain">
<replaceable class="parameter">regexp</replaceable>
</arg>

<command><link linkend="mono">mono</link></command>
<arg choice="plain">
<option>index</option>
</arg>
<arg choice="plain">
<replaceable class="parameter">attribute</replaceable>
</arg>
<arg choice="plain">
<replaceable class="parameter">pattern</replaceable>
</arg>

<command><link linkend="mono">unmono</link></command>
<group choice="req">
<arg choice="plain">
<option>index</option>
</arg>
<arg choice="plain">
<option>header</option>
</arg>
<arg choice="plain">
<option>body</option>
</arg>
</group>
<group choice="req">
<arg choice="plain">
<replaceable class="parameter">*</replaceable>
</arg>
<arg choice="plain" rep="repeat">
<replaceable class="parameter">pattern</replaceable>
</arg>
</group>
</cmdsynopsis>
</listitem>

<listitem>
<cmdsynopsis>
<command><link linkend="my-hdr">my_hdr</link></command>
<arg choice="plain">
<replaceable class="parameter">string</replaceable>
</arg>

<command><link linkend="my-hdr">unmy_hdr</link></command>
<group choice="req">
<arg choice="plain">
<replaceable class="parameter">*</replaceable>
</arg>
<arg choice="plain" rep="repeat">
<replaceable class="parameter">field</replaceable>
</arg>
</group>
</cmdsynopsis>
</listitem>

<listitem>
<cmdsynopsis>
<command><link linkend="push">push</link></command>
<arg choice="plain">
<replaceable class="parameter">string</replaceable>
</arg>
</cmdsynopsis>
</listitem>

<listitem>
<cmdsynopsis>
<command><link linkend="save-hook">save-hook</link></command>
<arg choice="plain">
<replaceable class="parameter">[!]pattern</replaceable>
</arg>
<arg choice="plain">
<replaceable class="parameter">mailbox</replaceable>
</arg>
</cmdsynopsis>
</listitem>

<listitem>
<cmdsynopsis>
<command><link linkend="score">score</link></command>
<arg choice="plain">
<replaceable class="parameter">pattern</replaceable>
</arg>
<arg choice="plain">
<replaceable class="parameter">value</replaceable>
</arg>

<command><link linkend="score">unscore</link></command>
<group choice="req">
<arg choice="plain">
<replaceable class="parameter">*</replaceable>
</arg>
<arg choice="plain" rep="repeat">
<replaceable class="parameter">pattern</replaceable>
</arg>
</group>
</cmdsynopsis>
</listitem>

<listitem>
<cmdsynopsis>
<command><link linkend="reply-hook">reply-hook</link></command>
<arg choice="plain">
<replaceable class="parameter">[!]pattern</replaceable>
</arg>
<arg choice="plain">
<replaceable class="parameter">command</replaceable>
</arg>
</cmdsynopsis>
</listitem>

<listitem>
<cmdsynopsis>
<command><link linkend="send-hook">send-hook</link></command>
<arg choice="plain">
<replaceable class="parameter">[!]pattern</replaceable>
</arg>
<arg choice="plain">
<replaceable class="parameter">command</replaceable>
</arg>
</cmdsynopsis>
</listitem>

<listitem>
<cmdsynopsis>
<command><link linkend="send2-hook">send2-hook</link></command>
<arg choice="plain">
<replaceable class="parameter">[!]pattern</replaceable>
</arg>
<arg choice="plain">
<replaceable class="parameter">command</replaceable>
</arg>
</cmdsynopsis>
</listitem>

<listitem>
<cmdsynopsis>
<command><link linkend="set">set</link></command>
<group choice="req">
<arg choice="plain">
<group choice="opt">
<arg choice="plain"><option>no</option></arg>
<arg choice="plain"><option>inv</option></arg>
</group>
<replaceable class="parameter">variable</replaceable>
</arg>
<arg choice="plain">
<replaceable class="parameter">variable=value</replaceable>
</arg>
</group>
<arg choice="opt" rep="repeat"></arg>

<command><link linkend="set">toggle</link></command>
<arg choice="plain">
<replaceable class="parameter">variable</replaceable>
</arg>
<arg choice="opt" rep="repeat">
<replaceable class="parameter">variable</replaceable>
</arg>

<command><link linkend="set">unset</link></command>
<arg choice="plain">
<replaceable class="parameter">variable</replaceable>
</arg>
<arg choice="opt" rep="repeat">
<replaceable class="parameter">variable</replaceable>
</arg>

<command><link linkend="set">reset</link></command>
<arg choice="plain">
<replaceable class="parameter">variable</replaceable>
</arg>
<arg choice="opt" rep="repeat">
<replaceable class="parameter">variable</replaceable>
</arg>
</cmdsynopsis>
</listitem>

<listitem>
<cmdsynopsis>
<command><link linkend="source">source</link></command>
<arg choice="plain">
<replaceable class="parameter">filename</replaceable>
</arg>
</cmdsynopsis>
</listitem>

<listitem>
<cmdsynopsis>
<command><link linkend="spam">spam</link></command>
<arg choice="plain">
<replaceable class="parameter">pattern</replaceable>
</arg>
<arg choice="plain">
<replaceable class="parameter">format</replaceable>
</arg>

<command><link linkend="spam">nospam</link></command>
<group choice="req">
<arg choice="plain">
<replaceable class="parameter">*</replaceable>
</arg>
<arg choice="plain">
<replaceable class="parameter">pattern</replaceable>
</arg>
</group>
</cmdsynopsis>
</listitem>

<listitem>
<cmdsynopsis>
<command><link linkend="subscribe">subscribe</link></command>
<arg choice="opt" rep="repeat">
<option>-group</option>
<replaceable class="parameter">name</replaceable>
</arg>
<arg choice="plain">
<replaceable class="parameter">regexp</replaceable>
</arg>
<arg choice="opt" rep="repeat">
<replaceable class="parameter">regexp</replaceable>
</arg>

<command><link linkend="subscribe">unsubscribe</link></command>
<arg choice="opt" rep="repeat">
<option>-group</option>
<replaceable>name</replaceable>
</arg>
<group choice="req">
<arg choice="plain">
<replaceable class="parameter">*</replaceable>
</arg>
<arg choice="plain" rep="repeat">
<replaceable class="parameter">regexp</replaceable>
</arg>
</group>
</cmdsynopsis>
</listitem>

<listitem>
<cmdsynopsis>
<command><link linkend="unhook">unhook</link></command>
<group choice="req">
<arg choice="plain">
<replaceable class="parameter">*</replaceable>
</arg>
<arg choice="plain">
<replaceable class="parameter">hook-type</replaceable>
</arg>
</group>
</cmdsynopsis>
</listitem>

</itemizedlist>

</sect1>

<sect1 id="variables">
<title>Configuration Variables</title><|MERGE_RESOLUTION|>--- conflicted
+++ resolved
@@ -8055,7 +8055,6 @@
 
 </sect1>
 
-<<<<<<< HEAD
 <sect1 id="quasi-delete">
 	<title>Quasi-Delete Patch</title>
 	<subtitle>Mark emails that should be hidden, but not deleted</subtitle>
@@ -8066,34 +8065,17 @@
 		<para>
 			To check if Mutt supports <quote>Quasi-Delete</quote>, look for
 			<quote>patch-quasi-delete</quote> in the mutt version.
-=======
-<sect1 id="tls-sni">
-	<title>TLS-SNI Patch</title>
-	<subtitle>Negotiate with a server for a TSL/SSL certificate</subtitle>
-
-	<sect2 id="tls-sni-patch">
-		<title>Patch</title>
-
-		<para>
-			To check if Mutt supports <quote>TLS-SNI</quote>, look for
-			<quote>patch-tls-sni</quote> in the mutt version.
->>>>>>> f89d3c40
 			See: <xref linkend="mutt-patches"/>.
 		</para>
 
 		<itemizedlist>
 			<title>Dependencies:</title>
 			<listitem><para>mutt-1.5.24</para></listitem>
-<<<<<<< HEAD
-=======
-			<listitem><para>OpenSSL</para></listitem>
->>>>>>> f89d3c40
 		</itemizedlist>
 
 		<para>This patch is part of the <ulink url="https://github.com/neomutt/neomutt/wiki">NeoMutt Project</ulink>.</para>
 	</sect2>
 
-<<<<<<< HEAD
 	<sect2 id="quasi-delete-intro">
 		<title>Introduction</title>
 
@@ -8564,45 +8546,10 @@
 
 <!--
 	<sect2 id="index-color-variables">
-=======
-	<sect2 id="tls-sni-intro">
-		<title>Introduction</title>
-
-		<para>
-		The <quote>TLS-SNI</quote> patch adds support for TLS virtual hosting.
-		If your mail server doesn't support this everything will still work
-		normally.
-		</para>
-
-		<para>
-		TLS supports sending the expected server hostname during the
-		handshake, via the SNI extension.  This can be used to select a
-		server certificate to issue to the client, permitting
-		virtual-hosting without requiring multiple IP addresses.
-		</para>
-
-		<para>
-		This has been tested against Exim 4.80, which optionally logs SNI
-		and can perform vhosting.
-		</para>
-
-        <para>
-		To verify TLS SNI support by a server, you can use:
-        </para>
-
-<screen>
-openssl s_client -host &lt;imap server&gt; -port &lt;port&gt; -tls1 -servername &lt;imap server&gt;
-</screen>
-	</sect2>
-
-<!--
-	<sect2 id="tls-sni-variables">
->>>>>>> f89d3c40
 		<title>Variables</title>
 		<para>None</para>
 	</sect2>
 
-<<<<<<< HEAD
 	<sect2 id="index-color-functions">
 		<title>Functions</title>
 		<para>None</para>
@@ -8915,42 +8862,26 @@
 
 <!--
 	<sect2 id="nested-if-functions">
-=======
-	<sect2 id="tls-sni-functions">
->>>>>>> f89d3c40
 		<title>Functions</title>
 		<para>None</para>
 	</sect2>
 
-<<<<<<< HEAD
 	<sect2 id="nested-if-commands">
-=======
-	<sect2 id="tls-sni-commands">
->>>>>>> f89d3c40
 		<title>Commands</title>
 		<para>None</para>
 	</sect2>
 
-<<<<<<< HEAD
 	<sect2 id="nested-if-colors">
-=======
-	<sect2 id="tls-sni-colors">
->>>>>>> f89d3c40
 		<title>Colors</title>
 		<para>None</para>
 	</sect2>
 
-<<<<<<< HEAD
 	<sect2 id="nested-if-sort">
-=======
-	<sect2 id="tls-sni-sort">
->>>>>>> f89d3c40
 		<title>Sort</title>
 		<para>None</para>
 	</sect2>
 -->
 
-<<<<<<< HEAD
 	<sect2 id="nested-if-muttrc">
 		<title>Muttrc</title>
 <screen>
@@ -9380,19 +9311,10 @@
 	</sect2>
 
 	<sect2 id="cond-date-see-also">
-=======
-	<sect2 id="tls-sni-muttrc">
-		<title>Muttrc</title>
-		<para>None</para>
-	</sect2>
-
-	<sect2 id="tls-sni-see-also">
->>>>>>> f89d3c40
 		<title>See Also</title>
 
 		<itemizedlist>
 			<listitem><para><ulink url="https://github.com/neomutt/neomutt/wiki">NeoMutt Project</ulink></para></listitem>
-<<<<<<< HEAD
 			<listitem><para><link linkend="index-format">$index_format</link></para></listitem>
 			<listitem><para><link linkend="nested-if">nested-if patch</link></para></listitem>
 			<listitem><para><literal>strftime(3)</literal></para></listitem>
@@ -9417,7 +9339,100 @@
 		<itemizedlist>
 		<listitem><para>Aaron Schrab <email>aaron@schrab.com</email></para></listitem>
 		<listitem><para>Eric Davis <email>edavis@insanum.com</email></para></listitem>
-=======
+		<listitem><para>Richard Russon <email>rich@flatcap.org</email></para></listitem>
+		</itemizedlist>
+	</sect2>
+</sect1>
+
+<sect1 id="tls-sni">
+	<title>TLS-SNI Patch</title>
+	<subtitle>Negotiate with a server for a TSL/SSL certificate</subtitle>
+
+	<sect2 id="tls-sni-patch">
+		<title>Patch</title>
+
+		<para>
+			To check if Mutt supports <quote>TLS-SNI</quote>, look for
+			<quote>patch-tls-sni</quote> in the mutt version.
+			See: <xref linkend="mutt-patches"/>.
+		</para>
+
+		<itemizedlist>
+			<title>Dependencies:</title>
+			<listitem><para>mutt-1.5.24</para></listitem>
+			<listitem><para>OpenSSL</para></listitem>
+		</itemizedlist>
+
+		<para>This patch is part of the <ulink url="https://github.com/neomutt/neomutt/wiki">NeoMutt Project</ulink>.</para>
+	</sect2>
+
+	<sect2 id="tls-sni-intro">
+		<title>Introduction</title>
+
+		<para>
+		The <quote>TLS-SNI</quote> patch adds support for TLS virtual hosting.
+		If your mail server doesn't support this everything will still work
+		normally.
+		</para>
+
+		<para>
+		TLS supports sending the expected server hostname during the
+		handshake, via the SNI extension.  This can be used to select a
+		server certificate to issue to the client, permitting
+		virtual-hosting without requiring multiple IP addresses.
+		</para>
+
+		<para>
+		This has been tested against Exim 4.80, which optionally logs SNI
+		and can perform vhosting.
+		</para>
+
+        <para>
+		To verify TLS SNI support by a server, you can use:
+        </para>
+
+<screen>
+openssl s_client -host &lt;imap server&gt; -port &lt;port&gt; -tls1 -servername &lt;imap server&gt;
+</screen>
+	</sect2>
+
+<!--
+	<sect2 id="tls-sni-variables">
+		<title>Variables</title>
+		<para>None</para>
+	</sect2>
+
+	<sect2 id="tls-sni-functions">
+		<title>Functions</title>
+		<para>None</para>
+	</sect2>
+
+	<sect2 id="tls-sni-commands">
+		<title>Commands</title>
+		<para>None</para>
+	</sect2>
+
+	<sect2 id="tls-sni-colors">
+		<title>Colors</title>
+		<para>None</para>
+	</sect2>
+
+	<sect2 id="tls-sni-sort">
+		<title>Sort</title>
+		<para>None</para>
+	</sect2>
+-->
+
+	<sect2 id="tls-sni-muttrc">
+		<title>Muttrc</title>
+		<para>None</para>
+	</sect2>
+
+	<sect2 id="tls-sni-see-also">
+		<title>See Also</title>
+
+		<itemizedlist>
+			<listitem><para><ulink url="https://github.com/neomutt/neomutt/wiki">NeoMutt Project</ulink></para></listitem>
 		</itemizedlist>
 	</sect2>
 
@@ -9431,7 +9446,6 @@
 		<itemizedlist>
 		<listitem><para>Jeremy Katz <email>katzj@linuxpower.org</email></para></listitem>
 		<listitem><para>Phil Pennock <email>mutt-dev@spodhuis.demon.nl</email></para></listitem>
->>>>>>> f89d3c40
 		<listitem><para>Richard Russon <email>rich@flatcap.org</email></para></listitem>
 		</itemizedlist>
 	</sect2>
